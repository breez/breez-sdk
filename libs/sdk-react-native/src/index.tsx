import { NativeModules, NativeEventEmitter, Platform } from "react-native"

const LINKING_ERROR =
    `The package 'react-native-breez-sdk' doesn't seem to be linked. Make sure: \n\n` +
    Platform.select({ ios: "- You have run 'pod install'\n", default: "" }) +
    "- You rebuilt the app after installing the package\n" +
    "- You are not using Expo managed workflow\n"

const BreezSDK = NativeModules.BreezSDK
    ? NativeModules.BreezSDK
    : new Proxy(
          {},
          {
              get() {
                  throw new Error(LINKING_ERROR)
              }
          }
      )

const BreezSDKEmitter = new NativeEventEmitter(BreezSDK)

export enum EventType {
    INVOICE_PAID = "invoicePaid",
    NEW_BLOCK = "newBlock",
    PAYMENT_SUCCEED = "paymentSucceed",
    PAYMENT_FAILED = "paymentFailed",
    SYNCED = "synced"
}

export enum InputType {
    BITCOIN_ADDRESS = "bitcoinAddress",
    BOLT11 = "bolt11",
    LNURL_AUTH = "lnUrlAuth",
    LNURL_ERROR = "lnUrlError",
    LNURL_PAY = "lnUrlPay",
    LNURL_WITHDRAW = "lnUrlWithdraw",
    NODE_ID = "nodeId",
    URL = "url"
}

enum LnUrlPayResult {
    ENDPOINT_SUCCESS = "endpointSuccess",
    ENDPOINT_FAILURE = "endpointFailure"
}

export enum PaymentType {
    SEND = "send",
    RECEIVED = "received",
    CLOSED_CHANNEL = "closed_channel"
}

export enum PaymentDetailType {
    LN = "ln",
    CLOSED_CHANNEL = "closed_channel"
}

export enum PaymentTypeFilter {
    SENT = "sent",
    RECEIVED = "received",
    ALL = "all"
}

export enum Network {
    BITCOIN = "bitcoin",
    REGTEST = "regtest",
    SIGNET = "signet",
    TESTNET = "testnet"
}

export enum SuccessActionDataType {
    AES = "aes",
    MESSAGE = "message",
    URL = "url"
}

export enum SwapStatus {
    INITIAL = "initial",
    EXPIRED = "expired"
}

export type AesSuccessActionDataDecrypted = {
    description: string
    plaintext: string
}

export type BitcoinAddressData = {
    address: string
    network: Network
    amountSat?: number
    label?: string
    message?: string
}

export type ClosedChannelPaymentDetails = {
    shortChannelId: string
    state: string
    fundingTxid: string
}

export type CurrencyInfo = {
    name: string
    fractionSize: number
    spacing: number
    symbol?: Symbol
    uniqSymbol?: Symbol
    localizedName?: LocalizedName[]
    localeOverrides?: LocaleOverrides[]
}

export type GreenlightCredentials = {
    deviceKey: Uint8Array
    deviceCert: Uint8Array
}

export type FiatCurrency = {
    id: string
    info: CurrencyInfo
}

export type InvoicePaidDetails = {
    paymentHash: string
    bolt11: string
}

export type PaymentFailedData = {
    error: string
    invoice?: LnInvoice
    nodeId: string
}

export type LnInvoice = {
    bolt11: string
    payeePubkey: string
    paymentHash: string
    description?: string
    descriptionHash?: string
    amountMsat?: number
    timestamp: number
    expiry: number
    routingHints: RouteHint[]
    paymentSecret?: Uint8Array
}

export type LogEntry = {
    line: string
    level: string
}

export type EventData = InvoicePaidDetails | Payment | number | PaymentFailedData

export type EventFn = (type: EventType, data?: EventData) => void

export type LogEntryFn = (l: LogEntry) => void

export type LnPaymentDetails = {
    paymentHash: string
    label: string
    destinationPubkey: string
    paymentPreimage: string
    keysend: boolean
    bolt11: string
    lnurlSuccessAction?: AesSuccessActionDataDecrypted | MessageSuccessActionData | UrlSuccessActionData
    lnurlMetadata?: string
    lnAddress?: string
}

export type LnUrlAuthRequestData = {
    k1: string
    action?: string
    domain: string
    url: string
}

export type LnUrlAuthCallbackStatus = {
    status: string
    reason?: string
}

export type LnUrlErrorData = {
    reason: string
}

export type LnUrlPayRequestData = {
    callback: string
    minSendable: number
    maxSendable: number
    metadataStr: string
    commentAllowed: number
    domain: string
    lnAddress?: string
}

export type LnUrlWithdrawCallbackStatus = {
    status: string
    reason?: string
}

<<<<<<< HEAD
export type LnUrlAuthCallbackStatus = {
    status: string
    reason?: string
}

export type EndpointSuccess = {
    data?: AesSuccessActionDataDecrypted | MessageSuccessActionData | UrlSuccessActionData
}

export type EndpointFailure = {
    data: LnUrlErrorData
}

=======
>>>>>>> 60927f9e
export type LnUrlWithdrawRequestData = {
    callback: string
    k1: string
    defaultDescription: string
    minWithdrawable: number
    maxWithdrawable: number
}

export type LocaleOverrides = {
    locale: string
    spacing?: number
    symbol: Symbol
}

export type LocalizedName = {
    locale: string
    name: string
}

export type LspInformation = {
    id: string
    name: string
    widgetUrl: string
    pubkey: string
    host: string
    channelCapacity: number
    targetConf: number
    baseFeeMsat: number
    feeRate: number
    timeLockDelta: number
    minHtlcMsat: number
    channelFeePermyriad: number
    lspPubkey: Uint8Array
    maxInactiveDuration: number
    channelMinimumFeeMsat: number
}

export type MessageSuccessActionData = {
    message: string
}

export type NodeId = string

export type NodeState = {
    id: string
    blockHeight: number
    channelsBalanceMsat: number
    onchainBalanceMsat: number
    utxos: UnspentTransactionOutput[]
    maxPayableMsat: number
    maxReceivableMsat: number
    maxSinglePaymentAmountMsat: number
    maxChanReserveMsats: number
    connectedPeers: string[]
    inboundLiquidityMsats: number
}

export type Payment = {
    id: string
    paymentType: PaymentType
    paymentTime: number
    amountMsat: number
    feeMsat: number
    pending: boolean
    description?: string
    details: LnPaymentDetails | ClosedChannelPaymentDetails
}

export type Rate = {
    coin: string
    value: number
}

export type RecommendedFees = {
    fastestFee: number
    halfHourFee: number
    hourFee: number
    economyFee: number
    minimumFee: number
}

export type RouteHint = {
    hops: RouteHintHops[]
}

export type RouteHintHops = {
    srcNodeId: string
    shortChannelId: number
    feesBaseMsat: number
    feesProportionalMillionths: number
    cltvExpiryDelta: number
    htlcMinimumMsat?: number
    htlcMaximumMsat: number
}

export type SwapInfo = {
    bitcoinAddress: string
    createdAt: number
    lockHeight: number
    paymentHash: Uint8Array
    preimage: Uint8Array
    privateKey: Uint8Array
    publicKey: Uint8Array
    swapperPublicKey: Uint8Array
    script: Uint8Array
    bolt11?: string
    paidSats: number
    unconfirmedSats: number
    confirmedSats: number
    status: SwapStatus
    refundTxIds: string[]
    unconfirmedTxIds: string[]
    confirmedTxIds: string[]
    minAllowedDeposit: number
    maxAllowedDeposit: number
    lastRedeemError?: string
}

export type Symbol = {
    grapheme?: string
    template?: string
    rtl?: boolean
    position?: number
}

export type Url = string

export type UrlSuccessActionData = {
    description: string
    url: string
}

export type UnspentTransactionOutput = {
    txid: Uint8Array
    outnum: number
    amountMillisatoshi: number
    address: string
    reserved: boolean
    reservedToBlock: number
}

function processEvent(eventFn: EventFn) {
    return (event: any) => {
        switch (event.type) {
            case EventType.INVOICE_PAID:
                return eventFn(EventType.INVOICE_PAID, event.data as InvoicePaidDetails)
            case EventType.NEW_BLOCK:
                return eventFn(EventType.NEW_BLOCK, event.data)
            case EventType.PAYMENT_FAILED:
                return eventFn(EventType.PAYMENT_FAILED, event.data as PaymentFailedData)
            case EventType.PAYMENT_SUCCEED:
                const payment = event.data as Payment

                switch (event.data.details.type) {
                    case PaymentDetailType.CLOSED_CHANNEL:
                        payment.details = event.data.details as ClosedChannelPaymentDetails
                        break
                    case PaymentDetailType.LN:
                        payment.details = event.data.details as LnPaymentDetails
                        payment.details.lnurlSuccessAction = processSuccessActionProcessed(event.data.details.lnurlSuccessAction)
                        break
                }

                return eventFn(EventType.PAYMENT_SUCCEED, payment)
            case EventType.SYNCED:
                return eventFn(EventType.SYNCED)
        }
    }
}

function processSuccessActionProcessed(data: any): AesSuccessActionDataDecrypted | MessageSuccessActionData | UrlSuccessActionData | undefined {
    switch (data.type) {
        case SuccessActionDataType.AES:
            return data as AesSuccessActionDataDecrypted
        case SuccessActionDataType.MESSAGE:
            return data as MessageSuccessActionData
        case SuccessActionDataType.URL:
            return data as UrlSuccessActionData
    }

    return
}

export async function addEventListener(eventFn: EventFn) {
    BreezSDKEmitter.addListener("breezSdkEvent", processEvent(eventFn))
}

export async function addLogListener(logEntryFn: LogEntryFn): Promise<void> {
    BreezSDKEmitter.addListener("breezSdkLog", logEntryFn)

    await BreezSDK.startLogStream()
}

export async function mnemonicToSeed(phrase: string): Promise<Uint8Array> {
    return BreezSDK.mnemonicToSeed(phrase)
}

export async function parseInput(
    input: string
): Promise<BitcoinAddressData | LnInvoice | LnUrlAuthRequestData | LnUrlErrorData | LnUrlPayRequestData | LnUrlWithdrawRequestData | NodeId | Url> {
    const response = await BreezSDK.parseInput(input)

    switch (response.type) {
        case InputType.BITCOIN_ADDRESS:
            return response.data as BitcoinAddressData
        case InputType.BOLT11:
            return response.data as LnInvoice
        case InputType.LNURL_AUTH:
            return response.data as LnUrlAuthRequestData
        case InputType.LNURL_ERROR:
            return response.data as LnUrlErrorData
        case InputType.LNURL_PAY:
            return response.data as LnUrlPayRequestData
        case InputType.LNURL_WITHDRAW:
            return response.data as LnUrlWithdrawRequestData
        case InputType.NODE_ID:
            return response.data as NodeId
        case InputType.URL:
            return response.data as Url
    }

    throw Error(`Unknown input type: ${response.type}`)
}

export async function parseInvoice(invoice: string): Promise<LnInvoice> {
    const response = await BreezSDK.parseInvoice(invoice)
    return response as LnInvoice
}

export async function registerNode(network: Network, seed: Uint8Array): Promise<GreenlightCredentials> {
    const response = await BreezSDK.registerNode(network, seed)
    return response as GreenlightCredentials
}

export async function recoverNode(network: Network, seed: Uint8Array): Promise<GreenlightCredentials> {
    const response = await BreezSDK.recoverNode(network, seed)
    return response as GreenlightCredentials
}

export async function initServices(apiKey: string, deviceKey: Uint8Array, deviceCert: Uint8Array, seed: Uint8Array): Promise<void> {
    await BreezSDK.initServices(apiKey, deviceKey, deviceCert, seed)
}

export async function start(): Promise<void> {
    await BreezSDK.start()
}

export async function sync(): Promise<void> {
    await BreezSDK.sync()
}

export async function stop(): Promise<void> {
    await BreezSDK.stop()
}

export async function sendPayment(bolt11: string, amountSats: number = 0): Promise<Payment> {
    const response = await BreezSDK.sendPayment(bolt11, amountSats)
    return response as Payment
}

export async function sendSpontaneousPayment(nodeId: string, amountSats: number): Promise<Payment> {
    const response = await BreezSDK.sendSpontaneousPayment(nodeId, amountSats)
    return response as Payment
}

export async function receivePayment(amountSats: number, description: string): Promise<LnInvoice> {
    const response = await BreezSDK.receivePayment(amountSats, description)
    return response as LnInvoice
}

export async function lnurlAuth(reqData: LnUrlAuthRequestData): Promise<LnUrlAuthCallbackStatus> {
    const response = await BreezSDK.lnurlAuth(reqData)
    return response as LnUrlAuthCallbackStatus
}

export async function withdrawLnurl(
    reqData: LnUrlWithdrawRequestData,
    amountSats: number,
    description?: string
): Promise<LnUrlWithdrawCallbackStatus> {
    const response = await BreezSDK.withdrawLnurl(reqData, amountSats, description)
    return response as LnUrlWithdrawCallbackStatus
}

<<<<<<< HEAD
export async function lnurlAuth(
    reqData: LnUrlAuthRequestData
): Promise<LnUrlAuthCallbackStatus> {
    const response = await BreezSDK.lnurlAuth(reqData)
    return response as LnUrlAuthCallbackStatus
}

export async function payLnurl(
    reqData: LnUrlPayRequestData,
    amountSats: number,
    comment?: string
): Promise<EndpointSuccess | EndpointFailure> {
    const response = await BreezSDK.payLnurl(reqData, amountSats, comment)

    switch (response.type) {
        case LnUrlPayResult.ENDPOINT_SUCCESS:
            return response as EndpointSuccess
        case LnUrlPayResult.ENDPOINT_FAILURE:
            return response as EndpointFailure
    }

    throw Error(`Unknown lnurl pay result type: ${response.type}`)
}

=======
>>>>>>> 60927f9e
export async function nodeInfo(): Promise<NodeState> {
    const response = await BreezSDK.nodeInfo()
    return response as NodeState
}

export async function listPayments(filter: PaymentTypeFilter, fromTimestamp: number = 0, toTimestamp: number = 0): Promise<Payment[]> {
    const response = await BreezSDK.listPayments(filter, fromTimestamp, toTimestamp)
    return response as Payment[]
}

export async function sweep(toAddress: string, feeRateSatsPerByte: number): Promise<void> {
    await BreezSDK.sweep(toAddress, feeRateSatsPerByte)
}

export async function fetchFiatRates(): Promise<Rate[]> {
    const response = await BreezSDK.fetchFiatRates()
    return response as Rate[]
}

export async function listFiatCurrencies(): Promise<FiatCurrency[]> {
    const response = await BreezSDK.listFiatCurrencies()
    return response as FiatCurrency[]
}

export async function listLsps(): Promise<LspInformation[]> {
    const response = await BreezSDK.listLsps()
    return response as LspInformation[]
}

export async function connectLsp(lspId: string): Promise<void> {
    await BreezSDK.connectLsp(lspId)
}

export async function fetchLspInfo(lspId: string): Promise<LspInformation> {
    const response = await BreezSDK.fetchLspInfo(lspId)
    return response as LspInformation
}

export async function lspId(): Promise<string> {
    const response = await BreezSDK.lspId(lspId)
    return response
}

export async function closeLspChannels(): Promise<void> {
    await BreezSDK.closeLspChannels()
}

export async function receiveOnchain(): Promise<SwapInfo> {
    const response = await BreezSDK.receiveOnchain()
    return response as SwapInfo
}

export async function inProgressSwap(): Promise<SwapInfo> {
    const response = await BreezSDK.inProgressSwap()
    return response as SwapInfo
}

export async function listRefundables(): Promise<SwapInfo[]> {
    const response = await BreezSDK.listRefundables()
    return response as SwapInfo[]
}

export async function refund(swapAddress: string, toAddress: string, satPerVbyte: number): Promise<string> {
    const response = await BreezSDK.refund(swapAddress, toAddress, satPerVbyte)
    return response
}

export async function executeDevCommand(command: string): Promise<string> {
    const response = await BreezSDK.executeDevCommand(command)
    return response
}

export async function recommendedFees(): Promise<RecommendedFees> {
    const response = await BreezSDK.recommendedFees()
    return response as RecommendedFees
}<|MERGE_RESOLUTION|>--- conflicted
+++ resolved
@@ -106,6 +106,18 @@
     localizedName?: LocalizedName[]
     localeOverrides?: LocaleOverrides[]
 }
+
+export type EndpointSuccess = {
+    data?: AesSuccessActionDataDecrypted | MessageSuccessActionData | UrlSuccessActionData
+}
+
+export type EndpointFailure = {
+    data: LnUrlErrorData
+}
+
+export type EventData = InvoicePaidDetails | Payment | number | PaymentFailedData
+
+export type EventFn = (type: EventType, data?: EventData) => void
 
 export type GreenlightCredentials = {
     deviceKey: Uint8Array
@@ -146,10 +158,6 @@
     level: string
 }
 
-export type EventData = InvoicePaidDetails | Payment | number | PaymentFailedData
-
-export type EventFn = (type: EventType, data?: EventData) => void
-
 export type LogEntryFn = (l: LogEntry) => void
 
 export type LnPaymentDetails = {
@@ -195,22 +203,6 @@
     reason?: string
 }
 
-<<<<<<< HEAD
-export type LnUrlAuthCallbackStatus = {
-    status: string
-    reason?: string
-}
-
-export type EndpointSuccess = {
-    data?: AesSuccessActionDataDecrypted | MessageSuccessActionData | UrlSuccessActionData
-}
-
-export type EndpointFailure = {
-    data: LnUrlErrorData
-}
-
-=======
->>>>>>> 60927f9e
 export type LnUrlWithdrawRequestData = {
     callback: string
     k1: string
@@ -495,14 +487,6 @@
     return response as LnUrlWithdrawCallbackStatus
 }
 
-<<<<<<< HEAD
-export async function lnurlAuth(
-    reqData: LnUrlAuthRequestData
-): Promise<LnUrlAuthCallbackStatus> {
-    const response = await BreezSDK.lnurlAuth(reqData)
-    return response as LnUrlAuthCallbackStatus
-}
-
 export async function payLnurl(
     reqData: LnUrlPayRequestData,
     amountSats: number,
@@ -520,8 +504,6 @@
     throw Error(`Unknown lnurl pay result type: ${response.type}`)
 }
 
-=======
->>>>>>> 60927f9e
 export async function nodeInfo(): Promise<NodeState> {
     const response = await BreezSDK.nodeInfo()
     return response as NodeState
