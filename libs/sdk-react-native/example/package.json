--- conflicted
+++ resolved
@@ -1,43 +1,4 @@
 {
-<<<<<<< HEAD
-    "name": "react-native-breez-sdk-example",
-    "version": "0.0.1",
-    "private": true,
-    "scripts": {
-        "clean": "rm -rf /tmp/metro-* && yarn start --reset-cache",
-        "android": "react-native run-android",
-        "ios": "react-native run-ios",
-        "start": "react-native start",
-        "test": "jest",
-        "lint": "eslint .",
-        "pods": "cd ios && pod install --repo-update",
-        "rebuild": "rm -rf node_modules && yarn && yarn pods"
-    },
-    "dependencies": {
-        "@breeztech/react-native-breez-sdk": "0.2.12",
-        "@dreson4/react-native-quick-bip39": "^0.0.5",
-        "react": "18.1.0",
-        "react-native": "0.70.6",
-        "react-native-build-config": "^0.3.2",
-        "react-native-quick-base64": "^2.0.5",
-        "react-native-quick-crypto": "^0.5.0",
-        "react-native-secure-storage": "https://github.com/satimoto/react-native-secure-storage"
-    },
-    "devDependencies": {
-        "@babel/core": "^7.12.9",
-        "@babel/runtime": "^7.12.5",
-        "@react-native-community/eslint-config": "^2.0.0",
-        "babel-jest": "^26.6.3",
-        "babel-plugin-module-resolver": "4.1.0",
-        "eslint": "^7.32.0",
-        "jest": "^26.6.3",
-        "metro-react-native-babel-preset": "0.72.3",
-        "react-test-renderer": "18.1.0"
-    },
-    "jest": {
-        "preset": "react-native"
-    }
-=======
   "name": "react-native-breez-sdk-example",
   "version": "0.0.1",
   "private": true,
@@ -75,5 +36,4 @@
   "jest": {
     "preset": "react-native"
   }
->>>>>>> 946e4e13
 }