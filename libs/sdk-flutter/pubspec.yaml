--- conflicted
+++ resolved
@@ -11,14 +11,8 @@
   flutter:
     sdk: flutter
   ### flutter_rust_bridge_codegen dependencies
-<<<<<<< HEAD
-  ffi: ^2.1.2
-  flutter_rust_bridge: ^2.0.0
-=======
   ffi: ^2.1.2 # requires Dart >=3.3.0(Flutter 3.19)
-  flutter_rust_bridge: ^1.82.6 # breez-sdk requirement
-  freezed: <2.5.3
->>>>>>> 95c7d0b4
+  flutter_rust_bridge: ^2.0.0 # breez-sdk requirement
   freezed_annotation: ^2.4.1
   ###
   rxdart: ^0.28.0
@@ -26,7 +20,6 @@
 dev_dependencies:
   flutter_test:
     sdk: flutter
-<<<<<<< HEAD
 
   # The "flutter_lints" package below contains a set of recommended lints to
   # encourage good coding practices. The lint set provided by the package is
@@ -40,13 +33,6 @@
   build_runner: ^2.4.9
   ffigen: ^11.0.0
   freezed: ^2.5.2
-=======
-  flutter_lints: ^4.0.0
-  # The following dependencies are required by flutter_rust_bridge_codegen to
-  # be defined under dev_dependencies to generate Dart files
-  build_runner: ^2.4.11
-  ffigen: <10.0.0 # flutter_rust_bridge requirement
->>>>>>> 95c7d0b4
 
 # For information on the generic Dart part of this file, see the
 # following page: https://dart.dev/tools/pub/pubspec
