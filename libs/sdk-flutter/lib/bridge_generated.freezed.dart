// coverage:ignore-file
// GENERATED CODE - DO NOT MODIFY BY HAND
// ignore_for_file: type=lint
// ignore_for_file: unused_element, deprecated_member_use, deprecated_member_use_from_same_package, use_function_type_syntax_for_parameters, unnecessary_const, avoid_init_to_null, invalid_override_different_default_values_named, prefer_expression_function_bodies, annotate_overrides, invalid_annotation_target, unnecessary_question_mark

part of 'bridge_generated.dart';

// **************************************************************************
// FreezedGenerator
// **************************************************************************

T _$identity<T>(T value) => value;

final _privateConstructorUsedError = UnsupportedError(
    'It seems like you constructed your class using `MyClass._()`. This constructor is only meant to be used by freezed and you are not supposed to need it nor use it.\nPlease check the documentation here for more information: https://github.com/rrousselGit/freezed#adding-getters-and-methods-to-our-models');

/// @nodoc
mixin _$AesSuccessActionDataResult {
  @optionalTypeArgs
  TResult when<TResult extends Object?>({
    required TResult Function(AesSuccessActionDataDecrypted data) decrypted,
    required TResult Function(String reason) errorStatus,
  }) =>
      throw _privateConstructorUsedError;
  @optionalTypeArgs
  TResult? whenOrNull<TResult extends Object?>({
    TResult? Function(AesSuccessActionDataDecrypted data)? decrypted,
    TResult? Function(String reason)? errorStatus,
  }) =>
      throw _privateConstructorUsedError;
  @optionalTypeArgs
  TResult maybeWhen<TResult extends Object?>({
    TResult Function(AesSuccessActionDataDecrypted data)? decrypted,
    TResult Function(String reason)? errorStatus,
    required TResult orElse(),
  }) =>
      throw _privateConstructorUsedError;
  @optionalTypeArgs
  TResult map<TResult extends Object?>({
    required TResult Function(AesSuccessActionDataResult_Decrypted value) decrypted,
    required TResult Function(AesSuccessActionDataResult_ErrorStatus value) errorStatus,
  }) =>
      throw _privateConstructorUsedError;
  @optionalTypeArgs
  TResult? mapOrNull<TResult extends Object?>({
    TResult? Function(AesSuccessActionDataResult_Decrypted value)? decrypted,
    TResult? Function(AesSuccessActionDataResult_ErrorStatus value)? errorStatus,
  }) =>
      throw _privateConstructorUsedError;
  @optionalTypeArgs
  TResult maybeMap<TResult extends Object?>({
    TResult Function(AesSuccessActionDataResult_Decrypted value)? decrypted,
    TResult Function(AesSuccessActionDataResult_ErrorStatus value)? errorStatus,
    required TResult orElse(),
  }) =>
      throw _privateConstructorUsedError;
}

/// @nodoc
abstract class $AesSuccessActionDataResultCopyWith<$Res> {
  factory $AesSuccessActionDataResultCopyWith(
          AesSuccessActionDataResult value, $Res Function(AesSuccessActionDataResult) then) =
      _$AesSuccessActionDataResultCopyWithImpl<$Res, AesSuccessActionDataResult>;
}

/// @nodoc
class _$AesSuccessActionDataResultCopyWithImpl<$Res, $Val extends AesSuccessActionDataResult>
    implements $AesSuccessActionDataResultCopyWith<$Res> {
  _$AesSuccessActionDataResultCopyWithImpl(this._value, this._then);

  // ignore: unused_field
  final $Val _value;
  // ignore: unused_field
  final $Res Function($Val) _then;
}

/// @nodoc
abstract class _$$AesSuccessActionDataResult_DecryptedImplCopyWith<$Res> {
  factory _$$AesSuccessActionDataResult_DecryptedImplCopyWith(
          _$AesSuccessActionDataResult_DecryptedImpl value,
          $Res Function(_$AesSuccessActionDataResult_DecryptedImpl) then) =
      __$$AesSuccessActionDataResult_DecryptedImplCopyWithImpl<$Res>;
  @useResult
  $Res call({AesSuccessActionDataDecrypted data});
}

/// @nodoc
class __$$AesSuccessActionDataResult_DecryptedImplCopyWithImpl<$Res>
    extends _$AesSuccessActionDataResultCopyWithImpl<$Res, _$AesSuccessActionDataResult_DecryptedImpl>
    implements _$$AesSuccessActionDataResult_DecryptedImplCopyWith<$Res> {
  __$$AesSuccessActionDataResult_DecryptedImplCopyWithImpl(_$AesSuccessActionDataResult_DecryptedImpl _value,
      $Res Function(_$AesSuccessActionDataResult_DecryptedImpl) _then)
      : super(_value, _then);

  @pragma('vm:prefer-inline')
  @override
  $Res call({
    Object? data = null,
  }) {
    return _then(_$AesSuccessActionDataResult_DecryptedImpl(
      data: null == data
          ? _value.data
          : data // ignore: cast_nullable_to_non_nullable
              as AesSuccessActionDataDecrypted,
    ));
  }
}

/// @nodoc

class _$AesSuccessActionDataResult_DecryptedImpl implements AesSuccessActionDataResult_Decrypted {
  const _$AesSuccessActionDataResult_DecryptedImpl({required this.data});

  @override
  final AesSuccessActionDataDecrypted data;

  @override
  String toString() {
    return 'AesSuccessActionDataResult.decrypted(data: $data)';
  }

  @override
  bool operator ==(Object other) {
    return identical(this, other) ||
        (other.runtimeType == runtimeType &&
            other is _$AesSuccessActionDataResult_DecryptedImpl &&
            (identical(other.data, data) || other.data == data));
  }

  @override
  int get hashCode => Object.hash(runtimeType, data);

  @JsonKey(ignore: true)
  @override
  @pragma('vm:prefer-inline')
  _$$AesSuccessActionDataResult_DecryptedImplCopyWith<_$AesSuccessActionDataResult_DecryptedImpl>
      get copyWith => __$$AesSuccessActionDataResult_DecryptedImplCopyWithImpl<
          _$AesSuccessActionDataResult_DecryptedImpl>(this, _$identity);

  @override
  @optionalTypeArgs
  TResult when<TResult extends Object?>({
    required TResult Function(AesSuccessActionDataDecrypted data) decrypted,
    required TResult Function(String reason) errorStatus,
  }) {
    return decrypted(data);
  }

  @override
  @optionalTypeArgs
  TResult? whenOrNull<TResult extends Object?>({
    TResult? Function(AesSuccessActionDataDecrypted data)? decrypted,
    TResult? Function(String reason)? errorStatus,
  }) {
    return decrypted?.call(data);
  }

  @override
  @optionalTypeArgs
  TResult maybeWhen<TResult extends Object?>({
    TResult Function(AesSuccessActionDataDecrypted data)? decrypted,
    TResult Function(String reason)? errorStatus,
    required TResult orElse(),
  }) {
    if (decrypted != null) {
      return decrypted(data);
    }
    return orElse();
  }

  @override
  @optionalTypeArgs
  TResult map<TResult extends Object?>({
    required TResult Function(AesSuccessActionDataResult_Decrypted value) decrypted,
    required TResult Function(AesSuccessActionDataResult_ErrorStatus value) errorStatus,
  }) {
    return decrypted(this);
  }

  @override
  @optionalTypeArgs
  TResult? mapOrNull<TResult extends Object?>({
    TResult? Function(AesSuccessActionDataResult_Decrypted value)? decrypted,
    TResult? Function(AesSuccessActionDataResult_ErrorStatus value)? errorStatus,
  }) {
    return decrypted?.call(this);
  }

  @override
  @optionalTypeArgs
  TResult maybeMap<TResult extends Object?>({
    TResult Function(AesSuccessActionDataResult_Decrypted value)? decrypted,
    TResult Function(AesSuccessActionDataResult_ErrorStatus value)? errorStatus,
    required TResult orElse(),
  }) {
    if (decrypted != null) {
      return decrypted(this);
    }
    return orElse();
  }
}

abstract class AesSuccessActionDataResult_Decrypted implements AesSuccessActionDataResult {
  const factory AesSuccessActionDataResult_Decrypted({required final AesSuccessActionDataDecrypted data}) =
      _$AesSuccessActionDataResult_DecryptedImpl;

  AesSuccessActionDataDecrypted get data;
  @JsonKey(ignore: true)
  _$$AesSuccessActionDataResult_DecryptedImplCopyWith<_$AesSuccessActionDataResult_DecryptedImpl>
      get copyWith => throw _privateConstructorUsedError;
}

/// @nodoc
abstract class _$$AesSuccessActionDataResult_ErrorStatusImplCopyWith<$Res> {
  factory _$$AesSuccessActionDataResult_ErrorStatusImplCopyWith(
          _$AesSuccessActionDataResult_ErrorStatusImpl value,
          $Res Function(_$AesSuccessActionDataResult_ErrorStatusImpl) then) =
      __$$AesSuccessActionDataResult_ErrorStatusImplCopyWithImpl<$Res>;
  @useResult
  $Res call({String reason});
}

/// @nodoc
class __$$AesSuccessActionDataResult_ErrorStatusImplCopyWithImpl<$Res>
    extends _$AesSuccessActionDataResultCopyWithImpl<$Res, _$AesSuccessActionDataResult_ErrorStatusImpl>
    implements _$$AesSuccessActionDataResult_ErrorStatusImplCopyWith<$Res> {
  __$$AesSuccessActionDataResult_ErrorStatusImplCopyWithImpl(
      _$AesSuccessActionDataResult_ErrorStatusImpl _value,
      $Res Function(_$AesSuccessActionDataResult_ErrorStatusImpl) _then)
      : super(_value, _then);

  @pragma('vm:prefer-inline')
  @override
  $Res call({
    Object? reason = null,
  }) {
    return _then(_$AesSuccessActionDataResult_ErrorStatusImpl(
      reason: null == reason
          ? _value.reason
          : reason // ignore: cast_nullable_to_non_nullable
              as String,
    ));
  }
}

/// @nodoc

class _$AesSuccessActionDataResult_ErrorStatusImpl implements AesSuccessActionDataResult_ErrorStatus {
  const _$AesSuccessActionDataResult_ErrorStatusImpl({required this.reason});

  @override
  final String reason;

  @override
  String toString() {
    return 'AesSuccessActionDataResult.errorStatus(reason: $reason)';
  }

  @override
  bool operator ==(Object other) {
    return identical(this, other) ||
        (other.runtimeType == runtimeType &&
            other is _$AesSuccessActionDataResult_ErrorStatusImpl &&
            (identical(other.reason, reason) || other.reason == reason));
  }

  @override
  int get hashCode => Object.hash(runtimeType, reason);

  @JsonKey(ignore: true)
  @override
  @pragma('vm:prefer-inline')
  _$$AesSuccessActionDataResult_ErrorStatusImplCopyWith<_$AesSuccessActionDataResult_ErrorStatusImpl>
      get copyWith => __$$AesSuccessActionDataResult_ErrorStatusImplCopyWithImpl<
          _$AesSuccessActionDataResult_ErrorStatusImpl>(this, _$identity);

  @override
  @optionalTypeArgs
  TResult when<TResult extends Object?>({
    required TResult Function(AesSuccessActionDataDecrypted data) decrypted,
    required TResult Function(String reason) errorStatus,
  }) {
    return errorStatus(reason);
  }

  @override
  @optionalTypeArgs
  TResult? whenOrNull<TResult extends Object?>({
    TResult? Function(AesSuccessActionDataDecrypted data)? decrypted,
    TResult? Function(String reason)? errorStatus,
  }) {
    return errorStatus?.call(reason);
  }

  @override
  @optionalTypeArgs
  TResult maybeWhen<TResult extends Object?>({
    TResult Function(AesSuccessActionDataDecrypted data)? decrypted,
    TResult Function(String reason)? errorStatus,
    required TResult orElse(),
  }) {
    if (errorStatus != null) {
      return errorStatus(reason);
    }
    return orElse();
  }

  @override
  @optionalTypeArgs
  TResult map<TResult extends Object?>({
    required TResult Function(AesSuccessActionDataResult_Decrypted value) decrypted,
    required TResult Function(AesSuccessActionDataResult_ErrorStatus value) errorStatus,
  }) {
    return errorStatus(this);
  }

  @override
  @optionalTypeArgs
  TResult? mapOrNull<TResult extends Object?>({
    TResult? Function(AesSuccessActionDataResult_Decrypted value)? decrypted,
    TResult? Function(AesSuccessActionDataResult_ErrorStatus value)? errorStatus,
  }) {
    return errorStatus?.call(this);
  }

  @override
  @optionalTypeArgs
  TResult maybeMap<TResult extends Object?>({
    TResult Function(AesSuccessActionDataResult_Decrypted value)? decrypted,
    TResult Function(AesSuccessActionDataResult_ErrorStatus value)? errorStatus,
    required TResult orElse(),
  }) {
    if (errorStatus != null) {
      return errorStatus(this);
    }
    return orElse();
  }
}

abstract class AesSuccessActionDataResult_ErrorStatus implements AesSuccessActionDataResult {
  const factory AesSuccessActionDataResult_ErrorStatus({required final String reason}) =
      _$AesSuccessActionDataResult_ErrorStatusImpl;

  String get reason;
  @JsonKey(ignore: true)
  _$$AesSuccessActionDataResult_ErrorStatusImplCopyWith<_$AesSuccessActionDataResult_ErrorStatusImpl>
      get copyWith => throw _privateConstructorUsedError;
}

/// @nodoc
mixin _$BreezEvent {
  @optionalTypeArgs
  TResult when<TResult extends Object?>({
    required TResult Function(int block) newBlock,
    required TResult Function(InvoicePaidDetails details) invoicePaid,
    required TResult Function() synced,
    required TResult Function(Payment details) paymentSucceed,
    required TResult Function(PaymentFailedData details) paymentFailed,
    required TResult Function() backupStarted,
    required TResult Function() backupSucceeded,
    required TResult Function(BackupFailedData details) backupFailed,
    required TResult Function(SwapInfo details) swapUpdated,
  }) =>
      throw _privateConstructorUsedError;
  @optionalTypeArgs
  TResult? whenOrNull<TResult extends Object?>({
    TResult? Function(int block)? newBlock,
    TResult? Function(InvoicePaidDetails details)? invoicePaid,
    TResult? Function()? synced,
    TResult? Function(Payment details)? paymentSucceed,
    TResult? Function(PaymentFailedData details)? paymentFailed,
    TResult? Function()? backupStarted,
    TResult? Function()? backupSucceeded,
    TResult? Function(BackupFailedData details)? backupFailed,
    TResult? Function(SwapInfo details)? swapUpdated,
  }) =>
      throw _privateConstructorUsedError;
  @optionalTypeArgs
  TResult maybeWhen<TResult extends Object?>({
    TResult Function(int block)? newBlock,
    TResult Function(InvoicePaidDetails details)? invoicePaid,
    TResult Function()? synced,
    TResult Function(Payment details)? paymentSucceed,
    TResult Function(PaymentFailedData details)? paymentFailed,
    TResult Function()? backupStarted,
    TResult Function()? backupSucceeded,
    TResult Function(BackupFailedData details)? backupFailed,
    TResult Function(SwapInfo details)? swapUpdated,
    required TResult orElse(),
  }) =>
      throw _privateConstructorUsedError;
  @optionalTypeArgs
  TResult map<TResult extends Object?>({
    required TResult Function(BreezEvent_NewBlock value) newBlock,
    required TResult Function(BreezEvent_InvoicePaid value) invoicePaid,
    required TResult Function(BreezEvent_Synced value) synced,
    required TResult Function(BreezEvent_PaymentSucceed value) paymentSucceed,
    required TResult Function(BreezEvent_PaymentFailed value) paymentFailed,
    required TResult Function(BreezEvent_BackupStarted value) backupStarted,
    required TResult Function(BreezEvent_BackupSucceeded value) backupSucceeded,
    required TResult Function(BreezEvent_BackupFailed value) backupFailed,
    required TResult Function(BreezEvent_SwapUpdated value) swapUpdated,
  }) =>
      throw _privateConstructorUsedError;
  @optionalTypeArgs
  TResult? mapOrNull<TResult extends Object?>({
    TResult? Function(BreezEvent_NewBlock value)? newBlock,
    TResult? Function(BreezEvent_InvoicePaid value)? invoicePaid,
    TResult? Function(BreezEvent_Synced value)? synced,
    TResult? Function(BreezEvent_PaymentSucceed value)? paymentSucceed,
    TResult? Function(BreezEvent_PaymentFailed value)? paymentFailed,
    TResult? Function(BreezEvent_BackupStarted value)? backupStarted,
    TResult? Function(BreezEvent_BackupSucceeded value)? backupSucceeded,
    TResult? Function(BreezEvent_BackupFailed value)? backupFailed,
    TResult? Function(BreezEvent_SwapUpdated value)? swapUpdated,
  }) =>
      throw _privateConstructorUsedError;
  @optionalTypeArgs
  TResult maybeMap<TResult extends Object?>({
    TResult Function(BreezEvent_NewBlock value)? newBlock,
    TResult Function(BreezEvent_InvoicePaid value)? invoicePaid,
    TResult Function(BreezEvent_Synced value)? synced,
    TResult Function(BreezEvent_PaymentSucceed value)? paymentSucceed,
    TResult Function(BreezEvent_PaymentFailed value)? paymentFailed,
    TResult Function(BreezEvent_BackupStarted value)? backupStarted,
    TResult Function(BreezEvent_BackupSucceeded value)? backupSucceeded,
    TResult Function(BreezEvent_BackupFailed value)? backupFailed,
    TResult Function(BreezEvent_SwapUpdated value)? swapUpdated,
    required TResult orElse(),
  }) =>
      throw _privateConstructorUsedError;
}

/// @nodoc
abstract class $BreezEventCopyWith<$Res> {
  factory $BreezEventCopyWith(BreezEvent value, $Res Function(BreezEvent) then) =
      _$BreezEventCopyWithImpl<$Res, BreezEvent>;
}

/// @nodoc
class _$BreezEventCopyWithImpl<$Res, $Val extends BreezEvent> implements $BreezEventCopyWith<$Res> {
  _$BreezEventCopyWithImpl(this._value, this._then);

  // ignore: unused_field
  final $Val _value;
  // ignore: unused_field
  final $Res Function($Val) _then;
}

/// @nodoc
abstract class _$$BreezEvent_NewBlockImplCopyWith<$Res> {
  factory _$$BreezEvent_NewBlockImplCopyWith(
          _$BreezEvent_NewBlockImpl value, $Res Function(_$BreezEvent_NewBlockImpl) then) =
      __$$BreezEvent_NewBlockImplCopyWithImpl<$Res>;
  @useResult
  $Res call({int block});
}

/// @nodoc
class __$$BreezEvent_NewBlockImplCopyWithImpl<$Res>
    extends _$BreezEventCopyWithImpl<$Res, _$BreezEvent_NewBlockImpl>
    implements _$$BreezEvent_NewBlockImplCopyWith<$Res> {
  __$$BreezEvent_NewBlockImplCopyWithImpl(
      _$BreezEvent_NewBlockImpl _value, $Res Function(_$BreezEvent_NewBlockImpl) _then)
      : super(_value, _then);

  @pragma('vm:prefer-inline')
  @override
  $Res call({
    Object? block = null,
  }) {
    return _then(_$BreezEvent_NewBlockImpl(
      block: null == block
          ? _value.block
          : block // ignore: cast_nullable_to_non_nullable
              as int,
    ));
  }
}

/// @nodoc

class _$BreezEvent_NewBlockImpl implements BreezEvent_NewBlock {
  const _$BreezEvent_NewBlockImpl({required this.block});

  @override
  final int block;

  @override
  String toString() {
    return 'BreezEvent.newBlock(block: $block)';
  }

  @override
  bool operator ==(Object other) {
    return identical(this, other) ||
        (other.runtimeType == runtimeType &&
            other is _$BreezEvent_NewBlockImpl &&
            (identical(other.block, block) || other.block == block));
  }

  @override
  int get hashCode => Object.hash(runtimeType, block);

  @JsonKey(ignore: true)
  @override
  @pragma('vm:prefer-inline')
  _$$BreezEvent_NewBlockImplCopyWith<_$BreezEvent_NewBlockImpl> get copyWith =>
      __$$BreezEvent_NewBlockImplCopyWithImpl<_$BreezEvent_NewBlockImpl>(this, _$identity);

  @override
  @optionalTypeArgs
  TResult when<TResult extends Object?>({
    required TResult Function(int block) newBlock,
    required TResult Function(InvoicePaidDetails details) invoicePaid,
    required TResult Function() synced,
    required TResult Function(Payment details) paymentSucceed,
    required TResult Function(PaymentFailedData details) paymentFailed,
    required TResult Function() backupStarted,
    required TResult Function() backupSucceeded,
    required TResult Function(BackupFailedData details) backupFailed,
    required TResult Function(SwapInfo details) swapUpdated,
  }) {
    return newBlock(block);
  }

  @override
  @optionalTypeArgs
  TResult? whenOrNull<TResult extends Object?>({
    TResult? Function(int block)? newBlock,
    TResult? Function(InvoicePaidDetails details)? invoicePaid,
    TResult? Function()? synced,
    TResult? Function(Payment details)? paymentSucceed,
    TResult? Function(PaymentFailedData details)? paymentFailed,
    TResult? Function()? backupStarted,
    TResult? Function()? backupSucceeded,
    TResult? Function(BackupFailedData details)? backupFailed,
    TResult? Function(SwapInfo details)? swapUpdated,
  }) {
    return newBlock?.call(block);
  }

  @override
  @optionalTypeArgs
  TResult maybeWhen<TResult extends Object?>({
    TResult Function(int block)? newBlock,
    TResult Function(InvoicePaidDetails details)? invoicePaid,
    TResult Function()? synced,
    TResult Function(Payment details)? paymentSucceed,
    TResult Function(PaymentFailedData details)? paymentFailed,
    TResult Function()? backupStarted,
    TResult Function()? backupSucceeded,
    TResult Function(BackupFailedData details)? backupFailed,
    TResult Function(SwapInfo details)? swapUpdated,
    required TResult orElse(),
  }) {
    if (newBlock != null) {
      return newBlock(block);
    }
    return orElse();
  }

  @override
  @optionalTypeArgs
  TResult map<TResult extends Object?>({
    required TResult Function(BreezEvent_NewBlock value) newBlock,
    required TResult Function(BreezEvent_InvoicePaid value) invoicePaid,
    required TResult Function(BreezEvent_Synced value) synced,
    required TResult Function(BreezEvent_PaymentSucceed value) paymentSucceed,
    required TResult Function(BreezEvent_PaymentFailed value) paymentFailed,
    required TResult Function(BreezEvent_BackupStarted value) backupStarted,
    required TResult Function(BreezEvent_BackupSucceeded value) backupSucceeded,
    required TResult Function(BreezEvent_BackupFailed value) backupFailed,
    required TResult Function(BreezEvent_SwapUpdated value) swapUpdated,
  }) {
    return newBlock(this);
  }

  @override
  @optionalTypeArgs
  TResult? mapOrNull<TResult extends Object?>({
    TResult? Function(BreezEvent_NewBlock value)? newBlock,
    TResult? Function(BreezEvent_InvoicePaid value)? invoicePaid,
    TResult? Function(BreezEvent_Synced value)? synced,
    TResult? Function(BreezEvent_PaymentSucceed value)? paymentSucceed,
    TResult? Function(BreezEvent_PaymentFailed value)? paymentFailed,
    TResult? Function(BreezEvent_BackupStarted value)? backupStarted,
    TResult? Function(BreezEvent_BackupSucceeded value)? backupSucceeded,
    TResult? Function(BreezEvent_BackupFailed value)? backupFailed,
    TResult? Function(BreezEvent_SwapUpdated value)? swapUpdated,
  }) {
    return newBlock?.call(this);
  }

  @override
  @optionalTypeArgs
  TResult maybeMap<TResult extends Object?>({
    TResult Function(BreezEvent_NewBlock value)? newBlock,
    TResult Function(BreezEvent_InvoicePaid value)? invoicePaid,
    TResult Function(BreezEvent_Synced value)? synced,
    TResult Function(BreezEvent_PaymentSucceed value)? paymentSucceed,
    TResult Function(BreezEvent_PaymentFailed value)? paymentFailed,
    TResult Function(BreezEvent_BackupStarted value)? backupStarted,
    TResult Function(BreezEvent_BackupSucceeded value)? backupSucceeded,
    TResult Function(BreezEvent_BackupFailed value)? backupFailed,
    TResult Function(BreezEvent_SwapUpdated value)? swapUpdated,
    required TResult orElse(),
  }) {
    if (newBlock != null) {
      return newBlock(this);
    }
    return orElse();
  }
}

abstract class BreezEvent_NewBlock implements BreezEvent {
  const factory BreezEvent_NewBlock({required final int block}) = _$BreezEvent_NewBlockImpl;

  int get block;
  @JsonKey(ignore: true)
  _$$BreezEvent_NewBlockImplCopyWith<_$BreezEvent_NewBlockImpl> get copyWith =>
      throw _privateConstructorUsedError;
}

/// @nodoc
abstract class _$$BreezEvent_InvoicePaidImplCopyWith<$Res> {
  factory _$$BreezEvent_InvoicePaidImplCopyWith(
          _$BreezEvent_InvoicePaidImpl value, $Res Function(_$BreezEvent_InvoicePaidImpl) then) =
      __$$BreezEvent_InvoicePaidImplCopyWithImpl<$Res>;
  @useResult
  $Res call({InvoicePaidDetails details});
}

/// @nodoc
class __$$BreezEvent_InvoicePaidImplCopyWithImpl<$Res>
    extends _$BreezEventCopyWithImpl<$Res, _$BreezEvent_InvoicePaidImpl>
    implements _$$BreezEvent_InvoicePaidImplCopyWith<$Res> {
  __$$BreezEvent_InvoicePaidImplCopyWithImpl(
      _$BreezEvent_InvoicePaidImpl _value, $Res Function(_$BreezEvent_InvoicePaidImpl) _then)
      : super(_value, _then);

  @pragma('vm:prefer-inline')
  @override
  $Res call({
    Object? details = null,
  }) {
    return _then(_$BreezEvent_InvoicePaidImpl(
      details: null == details
          ? _value.details
          : details // ignore: cast_nullable_to_non_nullable
              as InvoicePaidDetails,
    ));
  }
}

/// @nodoc

class _$BreezEvent_InvoicePaidImpl implements BreezEvent_InvoicePaid {
  const _$BreezEvent_InvoicePaidImpl({required this.details});

  @override
  final InvoicePaidDetails details;

  @override
  String toString() {
    return 'BreezEvent.invoicePaid(details: $details)';
  }

  @override
  bool operator ==(Object other) {
    return identical(this, other) ||
        (other.runtimeType == runtimeType &&
            other is _$BreezEvent_InvoicePaidImpl &&
            (identical(other.details, details) || other.details == details));
  }

  @override
  int get hashCode => Object.hash(runtimeType, details);

  @JsonKey(ignore: true)
  @override
  @pragma('vm:prefer-inline')
  _$$BreezEvent_InvoicePaidImplCopyWith<_$BreezEvent_InvoicePaidImpl> get copyWith =>
      __$$BreezEvent_InvoicePaidImplCopyWithImpl<_$BreezEvent_InvoicePaidImpl>(this, _$identity);

  @override
  @optionalTypeArgs
  TResult when<TResult extends Object?>({
    required TResult Function(int block) newBlock,
    required TResult Function(InvoicePaidDetails details) invoicePaid,
    required TResult Function() synced,
    required TResult Function(Payment details) paymentSucceed,
    required TResult Function(PaymentFailedData details) paymentFailed,
    required TResult Function() backupStarted,
    required TResult Function() backupSucceeded,
    required TResult Function(BackupFailedData details) backupFailed,
    required TResult Function(SwapInfo details) swapUpdated,
  }) {
    return invoicePaid(details);
  }

  @override
  @optionalTypeArgs
  TResult? whenOrNull<TResult extends Object?>({
    TResult? Function(int block)? newBlock,
    TResult? Function(InvoicePaidDetails details)? invoicePaid,
    TResult? Function()? synced,
    TResult? Function(Payment details)? paymentSucceed,
    TResult? Function(PaymentFailedData details)? paymentFailed,
    TResult? Function()? backupStarted,
    TResult? Function()? backupSucceeded,
    TResult? Function(BackupFailedData details)? backupFailed,
    TResult? Function(SwapInfo details)? swapUpdated,
  }) {
    return invoicePaid?.call(details);
  }

  @override
  @optionalTypeArgs
  TResult maybeWhen<TResult extends Object?>({
    TResult Function(int block)? newBlock,
    TResult Function(InvoicePaidDetails details)? invoicePaid,
    TResult Function()? synced,
    TResult Function(Payment details)? paymentSucceed,
    TResult Function(PaymentFailedData details)? paymentFailed,
    TResult Function()? backupStarted,
    TResult Function()? backupSucceeded,
    TResult Function(BackupFailedData details)? backupFailed,
    TResult Function(SwapInfo details)? swapUpdated,
    required TResult orElse(),
  }) {
    if (invoicePaid != null) {
      return invoicePaid(details);
    }
    return orElse();
  }

  @override
  @optionalTypeArgs
  TResult map<TResult extends Object?>({
    required TResult Function(BreezEvent_NewBlock value) newBlock,
    required TResult Function(BreezEvent_InvoicePaid value) invoicePaid,
    required TResult Function(BreezEvent_Synced value) synced,
    required TResult Function(BreezEvent_PaymentSucceed value) paymentSucceed,
    required TResult Function(BreezEvent_PaymentFailed value) paymentFailed,
    required TResult Function(BreezEvent_BackupStarted value) backupStarted,
    required TResult Function(BreezEvent_BackupSucceeded value) backupSucceeded,
    required TResult Function(BreezEvent_BackupFailed value) backupFailed,
    required TResult Function(BreezEvent_SwapUpdated value) swapUpdated,
  }) {
    return invoicePaid(this);
  }

  @override
  @optionalTypeArgs
  TResult? mapOrNull<TResult extends Object?>({
    TResult? Function(BreezEvent_NewBlock value)? newBlock,
    TResult? Function(BreezEvent_InvoicePaid value)? invoicePaid,
    TResult? Function(BreezEvent_Synced value)? synced,
    TResult? Function(BreezEvent_PaymentSucceed value)? paymentSucceed,
    TResult? Function(BreezEvent_PaymentFailed value)? paymentFailed,
    TResult? Function(BreezEvent_BackupStarted value)? backupStarted,
    TResult? Function(BreezEvent_BackupSucceeded value)? backupSucceeded,
    TResult? Function(BreezEvent_BackupFailed value)? backupFailed,
    TResult? Function(BreezEvent_SwapUpdated value)? swapUpdated,
  }) {
    return invoicePaid?.call(this);
  }

  @override
  @optionalTypeArgs
  TResult maybeMap<TResult extends Object?>({
    TResult Function(BreezEvent_NewBlock value)? newBlock,
    TResult Function(BreezEvent_InvoicePaid value)? invoicePaid,
    TResult Function(BreezEvent_Synced value)? synced,
    TResult Function(BreezEvent_PaymentSucceed value)? paymentSucceed,
    TResult Function(BreezEvent_PaymentFailed value)? paymentFailed,
    TResult Function(BreezEvent_BackupStarted value)? backupStarted,
    TResult Function(BreezEvent_BackupSucceeded value)? backupSucceeded,
    TResult Function(BreezEvent_BackupFailed value)? backupFailed,
    TResult Function(BreezEvent_SwapUpdated value)? swapUpdated,
    required TResult orElse(),
  }) {
    if (invoicePaid != null) {
      return invoicePaid(this);
    }
    return orElse();
  }
}

abstract class BreezEvent_InvoicePaid implements BreezEvent {
  const factory BreezEvent_InvoicePaid({required final InvoicePaidDetails details}) =
      _$BreezEvent_InvoicePaidImpl;

  InvoicePaidDetails get details;
  @JsonKey(ignore: true)
  _$$BreezEvent_InvoicePaidImplCopyWith<_$BreezEvent_InvoicePaidImpl> get copyWith =>
      throw _privateConstructorUsedError;
}

/// @nodoc
abstract class _$$BreezEvent_SyncedImplCopyWith<$Res> {
  factory _$$BreezEvent_SyncedImplCopyWith(
          _$BreezEvent_SyncedImpl value, $Res Function(_$BreezEvent_SyncedImpl) then) =
      __$$BreezEvent_SyncedImplCopyWithImpl<$Res>;
}

/// @nodoc
class __$$BreezEvent_SyncedImplCopyWithImpl<$Res>
    extends _$BreezEventCopyWithImpl<$Res, _$BreezEvent_SyncedImpl>
    implements _$$BreezEvent_SyncedImplCopyWith<$Res> {
  __$$BreezEvent_SyncedImplCopyWithImpl(
      _$BreezEvent_SyncedImpl _value, $Res Function(_$BreezEvent_SyncedImpl) _then)
      : super(_value, _then);
}

/// @nodoc

class _$BreezEvent_SyncedImpl implements BreezEvent_Synced {
  const _$BreezEvent_SyncedImpl();

  @override
  String toString() {
    return 'BreezEvent.synced()';
  }

  @override
  bool operator ==(Object other) {
    return identical(this, other) || (other.runtimeType == runtimeType && other is _$BreezEvent_SyncedImpl);
  }

  @override
  int get hashCode => runtimeType.hashCode;

  @override
  @optionalTypeArgs
  TResult when<TResult extends Object?>({
    required TResult Function(int block) newBlock,
    required TResult Function(InvoicePaidDetails details) invoicePaid,
    required TResult Function() synced,
    required TResult Function(Payment details) paymentSucceed,
    required TResult Function(PaymentFailedData details) paymentFailed,
    required TResult Function() backupStarted,
    required TResult Function() backupSucceeded,
    required TResult Function(BackupFailedData details) backupFailed,
    required TResult Function(SwapInfo details) swapUpdated,
  }) {
    return synced();
  }

  @override
  @optionalTypeArgs
  TResult? whenOrNull<TResult extends Object?>({
    TResult? Function(int block)? newBlock,
    TResult? Function(InvoicePaidDetails details)? invoicePaid,
    TResult? Function()? synced,
    TResult? Function(Payment details)? paymentSucceed,
    TResult? Function(PaymentFailedData details)? paymentFailed,
    TResult? Function()? backupStarted,
    TResult? Function()? backupSucceeded,
    TResult? Function(BackupFailedData details)? backupFailed,
    TResult? Function(SwapInfo details)? swapUpdated,
  }) {
    return synced?.call();
  }

  @override
  @optionalTypeArgs
  TResult maybeWhen<TResult extends Object?>({
    TResult Function(int block)? newBlock,
    TResult Function(InvoicePaidDetails details)? invoicePaid,
    TResult Function()? synced,
    TResult Function(Payment details)? paymentSucceed,
    TResult Function(PaymentFailedData details)? paymentFailed,
    TResult Function()? backupStarted,
    TResult Function()? backupSucceeded,
    TResult Function(BackupFailedData details)? backupFailed,
    TResult Function(SwapInfo details)? swapUpdated,
    required TResult orElse(),
  }) {
    if (synced != null) {
      return synced();
    }
    return orElse();
  }

  @override
  @optionalTypeArgs
  TResult map<TResult extends Object?>({
    required TResult Function(BreezEvent_NewBlock value) newBlock,
    required TResult Function(BreezEvent_InvoicePaid value) invoicePaid,
    required TResult Function(BreezEvent_Synced value) synced,
    required TResult Function(BreezEvent_PaymentSucceed value) paymentSucceed,
    required TResult Function(BreezEvent_PaymentFailed value) paymentFailed,
    required TResult Function(BreezEvent_BackupStarted value) backupStarted,
    required TResult Function(BreezEvent_BackupSucceeded value) backupSucceeded,
    required TResult Function(BreezEvent_BackupFailed value) backupFailed,
    required TResult Function(BreezEvent_SwapUpdated value) swapUpdated,
  }) {
    return synced(this);
  }

  @override
  @optionalTypeArgs
  TResult? mapOrNull<TResult extends Object?>({
    TResult? Function(BreezEvent_NewBlock value)? newBlock,
    TResult? Function(BreezEvent_InvoicePaid value)? invoicePaid,
    TResult? Function(BreezEvent_Synced value)? synced,
    TResult? Function(BreezEvent_PaymentSucceed value)? paymentSucceed,
    TResult? Function(BreezEvent_PaymentFailed value)? paymentFailed,
    TResult? Function(BreezEvent_BackupStarted value)? backupStarted,
    TResult? Function(BreezEvent_BackupSucceeded value)? backupSucceeded,
    TResult? Function(BreezEvent_BackupFailed value)? backupFailed,
    TResult? Function(BreezEvent_SwapUpdated value)? swapUpdated,
  }) {
    return synced?.call(this);
  }

  @override
  @optionalTypeArgs
  TResult maybeMap<TResult extends Object?>({
    TResult Function(BreezEvent_NewBlock value)? newBlock,
    TResult Function(BreezEvent_InvoicePaid value)? invoicePaid,
    TResult Function(BreezEvent_Synced value)? synced,
    TResult Function(BreezEvent_PaymentSucceed value)? paymentSucceed,
    TResult Function(BreezEvent_PaymentFailed value)? paymentFailed,
    TResult Function(BreezEvent_BackupStarted value)? backupStarted,
    TResult Function(BreezEvent_BackupSucceeded value)? backupSucceeded,
    TResult Function(BreezEvent_BackupFailed value)? backupFailed,
    TResult Function(BreezEvent_SwapUpdated value)? swapUpdated,
    required TResult orElse(),
  }) {
    if (synced != null) {
      return synced(this);
    }
    return orElse();
  }
}

abstract class BreezEvent_Synced implements BreezEvent {
  const factory BreezEvent_Synced() = _$BreezEvent_SyncedImpl;
}

/// @nodoc
abstract class _$$BreezEvent_PaymentSucceedImplCopyWith<$Res> {
  factory _$$BreezEvent_PaymentSucceedImplCopyWith(
          _$BreezEvent_PaymentSucceedImpl value, $Res Function(_$BreezEvent_PaymentSucceedImpl) then) =
      __$$BreezEvent_PaymentSucceedImplCopyWithImpl<$Res>;
  @useResult
  $Res call({Payment details});
}

/// @nodoc
class __$$BreezEvent_PaymentSucceedImplCopyWithImpl<$Res>
    extends _$BreezEventCopyWithImpl<$Res, _$BreezEvent_PaymentSucceedImpl>
    implements _$$BreezEvent_PaymentSucceedImplCopyWith<$Res> {
  __$$BreezEvent_PaymentSucceedImplCopyWithImpl(
      _$BreezEvent_PaymentSucceedImpl _value, $Res Function(_$BreezEvent_PaymentSucceedImpl) _then)
      : super(_value, _then);

  @pragma('vm:prefer-inline')
  @override
  $Res call({
    Object? details = null,
  }) {
    return _then(_$BreezEvent_PaymentSucceedImpl(
      details: null == details
          ? _value.details
          : details // ignore: cast_nullable_to_non_nullable
              as Payment,
    ));
  }
}

/// @nodoc

class _$BreezEvent_PaymentSucceedImpl implements BreezEvent_PaymentSucceed {
  const _$BreezEvent_PaymentSucceedImpl({required this.details});

  @override
  final Payment details;

  @override
  String toString() {
    return 'BreezEvent.paymentSucceed(details: $details)';
  }

  @override
  bool operator ==(Object other) {
    return identical(this, other) ||
        (other.runtimeType == runtimeType &&
            other is _$BreezEvent_PaymentSucceedImpl &&
            (identical(other.details, details) || other.details == details));
  }

  @override
  int get hashCode => Object.hash(runtimeType, details);

  @JsonKey(ignore: true)
  @override
  @pragma('vm:prefer-inline')
  _$$BreezEvent_PaymentSucceedImplCopyWith<_$BreezEvent_PaymentSucceedImpl> get copyWith =>
      __$$BreezEvent_PaymentSucceedImplCopyWithImpl<_$BreezEvent_PaymentSucceedImpl>(this, _$identity);

  @override
  @optionalTypeArgs
  TResult when<TResult extends Object?>({
    required TResult Function(int block) newBlock,
    required TResult Function(InvoicePaidDetails details) invoicePaid,
    required TResult Function() synced,
    required TResult Function(Payment details) paymentSucceed,
    required TResult Function(PaymentFailedData details) paymentFailed,
    required TResult Function() backupStarted,
    required TResult Function() backupSucceeded,
    required TResult Function(BackupFailedData details) backupFailed,
    required TResult Function(SwapInfo details) swapUpdated,
  }) {
    return paymentSucceed(details);
  }

  @override
  @optionalTypeArgs
  TResult? whenOrNull<TResult extends Object?>({
    TResult? Function(int block)? newBlock,
    TResult? Function(InvoicePaidDetails details)? invoicePaid,
    TResult? Function()? synced,
    TResult? Function(Payment details)? paymentSucceed,
    TResult? Function(PaymentFailedData details)? paymentFailed,
    TResult? Function()? backupStarted,
    TResult? Function()? backupSucceeded,
    TResult? Function(BackupFailedData details)? backupFailed,
    TResult? Function(SwapInfo details)? swapUpdated,
  }) {
    return paymentSucceed?.call(details);
  }

  @override
  @optionalTypeArgs
  TResult maybeWhen<TResult extends Object?>({
    TResult Function(int block)? newBlock,
    TResult Function(InvoicePaidDetails details)? invoicePaid,
    TResult Function()? synced,
    TResult Function(Payment details)? paymentSucceed,
    TResult Function(PaymentFailedData details)? paymentFailed,
    TResult Function()? backupStarted,
    TResult Function()? backupSucceeded,
    TResult Function(BackupFailedData details)? backupFailed,
    TResult Function(SwapInfo details)? swapUpdated,
    required TResult orElse(),
  }) {
    if (paymentSucceed != null) {
      return paymentSucceed(details);
    }
    return orElse();
  }

  @override
  @optionalTypeArgs
  TResult map<TResult extends Object?>({
    required TResult Function(BreezEvent_NewBlock value) newBlock,
    required TResult Function(BreezEvent_InvoicePaid value) invoicePaid,
    required TResult Function(BreezEvent_Synced value) synced,
    required TResult Function(BreezEvent_PaymentSucceed value) paymentSucceed,
    required TResult Function(BreezEvent_PaymentFailed value) paymentFailed,
    required TResult Function(BreezEvent_BackupStarted value) backupStarted,
    required TResult Function(BreezEvent_BackupSucceeded value) backupSucceeded,
    required TResult Function(BreezEvent_BackupFailed value) backupFailed,
    required TResult Function(BreezEvent_SwapUpdated value) swapUpdated,
  }) {
    return paymentSucceed(this);
  }

  @override
  @optionalTypeArgs
  TResult? mapOrNull<TResult extends Object?>({
    TResult? Function(BreezEvent_NewBlock value)? newBlock,
    TResult? Function(BreezEvent_InvoicePaid value)? invoicePaid,
    TResult? Function(BreezEvent_Synced value)? synced,
    TResult? Function(BreezEvent_PaymentSucceed value)? paymentSucceed,
    TResult? Function(BreezEvent_PaymentFailed value)? paymentFailed,
    TResult? Function(BreezEvent_BackupStarted value)? backupStarted,
    TResult? Function(BreezEvent_BackupSucceeded value)? backupSucceeded,
    TResult? Function(BreezEvent_BackupFailed value)? backupFailed,
    TResult? Function(BreezEvent_SwapUpdated value)? swapUpdated,
  }) {
    return paymentSucceed?.call(this);
  }

  @override
  @optionalTypeArgs
  TResult maybeMap<TResult extends Object?>({
    TResult Function(BreezEvent_NewBlock value)? newBlock,
    TResult Function(BreezEvent_InvoicePaid value)? invoicePaid,
    TResult Function(BreezEvent_Synced value)? synced,
    TResult Function(BreezEvent_PaymentSucceed value)? paymentSucceed,
    TResult Function(BreezEvent_PaymentFailed value)? paymentFailed,
    TResult Function(BreezEvent_BackupStarted value)? backupStarted,
    TResult Function(BreezEvent_BackupSucceeded value)? backupSucceeded,
    TResult Function(BreezEvent_BackupFailed value)? backupFailed,
    TResult Function(BreezEvent_SwapUpdated value)? swapUpdated,
    required TResult orElse(),
  }) {
    if (paymentSucceed != null) {
      return paymentSucceed(this);
    }
    return orElse();
  }
}

abstract class BreezEvent_PaymentSucceed implements BreezEvent {
  const factory BreezEvent_PaymentSucceed({required final Payment details}) = _$BreezEvent_PaymentSucceedImpl;

  Payment get details;
  @JsonKey(ignore: true)
  _$$BreezEvent_PaymentSucceedImplCopyWith<_$BreezEvent_PaymentSucceedImpl> get copyWith =>
      throw _privateConstructorUsedError;
}

/// @nodoc
abstract class _$$BreezEvent_PaymentFailedImplCopyWith<$Res> {
  factory _$$BreezEvent_PaymentFailedImplCopyWith(
          _$BreezEvent_PaymentFailedImpl value, $Res Function(_$BreezEvent_PaymentFailedImpl) then) =
      __$$BreezEvent_PaymentFailedImplCopyWithImpl<$Res>;
  @useResult
  $Res call({PaymentFailedData details});
}

/// @nodoc
class __$$BreezEvent_PaymentFailedImplCopyWithImpl<$Res>
    extends _$BreezEventCopyWithImpl<$Res, _$BreezEvent_PaymentFailedImpl>
    implements _$$BreezEvent_PaymentFailedImplCopyWith<$Res> {
  __$$BreezEvent_PaymentFailedImplCopyWithImpl(
      _$BreezEvent_PaymentFailedImpl _value, $Res Function(_$BreezEvent_PaymentFailedImpl) _then)
      : super(_value, _then);

  @pragma('vm:prefer-inline')
  @override
  $Res call({
    Object? details = null,
  }) {
    return _then(_$BreezEvent_PaymentFailedImpl(
      details: null == details
          ? _value.details
          : details // ignore: cast_nullable_to_non_nullable
              as PaymentFailedData,
    ));
  }
}

/// @nodoc

class _$BreezEvent_PaymentFailedImpl implements BreezEvent_PaymentFailed {
  const _$BreezEvent_PaymentFailedImpl({required this.details});

  @override
  final PaymentFailedData details;

  @override
  String toString() {
    return 'BreezEvent.paymentFailed(details: $details)';
  }

  @override
  bool operator ==(Object other) {
    return identical(this, other) ||
        (other.runtimeType == runtimeType &&
            other is _$BreezEvent_PaymentFailedImpl &&
            (identical(other.details, details) || other.details == details));
  }

  @override
  int get hashCode => Object.hash(runtimeType, details);

  @JsonKey(ignore: true)
  @override
  @pragma('vm:prefer-inline')
  _$$BreezEvent_PaymentFailedImplCopyWith<_$BreezEvent_PaymentFailedImpl> get copyWith =>
      __$$BreezEvent_PaymentFailedImplCopyWithImpl<_$BreezEvent_PaymentFailedImpl>(this, _$identity);

  @override
  @optionalTypeArgs
  TResult when<TResult extends Object?>({
    required TResult Function(int block) newBlock,
    required TResult Function(InvoicePaidDetails details) invoicePaid,
    required TResult Function() synced,
    required TResult Function(Payment details) paymentSucceed,
    required TResult Function(PaymentFailedData details) paymentFailed,
    required TResult Function() backupStarted,
    required TResult Function() backupSucceeded,
    required TResult Function(BackupFailedData details) backupFailed,
    required TResult Function(SwapInfo details) swapUpdated,
  }) {
    return paymentFailed(details);
  }

  @override
  @optionalTypeArgs
  TResult? whenOrNull<TResult extends Object?>({
    TResult? Function(int block)? newBlock,
    TResult? Function(InvoicePaidDetails details)? invoicePaid,
    TResult? Function()? synced,
    TResult? Function(Payment details)? paymentSucceed,
    TResult? Function(PaymentFailedData details)? paymentFailed,
    TResult? Function()? backupStarted,
    TResult? Function()? backupSucceeded,
    TResult? Function(BackupFailedData details)? backupFailed,
    TResult? Function(SwapInfo details)? swapUpdated,
  }) {
    return paymentFailed?.call(details);
  }

  @override
  @optionalTypeArgs
  TResult maybeWhen<TResult extends Object?>({
    TResult Function(int block)? newBlock,
    TResult Function(InvoicePaidDetails details)? invoicePaid,
    TResult Function()? synced,
    TResult Function(Payment details)? paymentSucceed,
    TResult Function(PaymentFailedData details)? paymentFailed,
    TResult Function()? backupStarted,
    TResult Function()? backupSucceeded,
    TResult Function(BackupFailedData details)? backupFailed,
    TResult Function(SwapInfo details)? swapUpdated,
    required TResult orElse(),
  }) {
    if (paymentFailed != null) {
      return paymentFailed(details);
    }
    return orElse();
  }

  @override
  @optionalTypeArgs
  TResult map<TResult extends Object?>({
    required TResult Function(BreezEvent_NewBlock value) newBlock,
    required TResult Function(BreezEvent_InvoicePaid value) invoicePaid,
    required TResult Function(BreezEvent_Synced value) synced,
    required TResult Function(BreezEvent_PaymentSucceed value) paymentSucceed,
    required TResult Function(BreezEvent_PaymentFailed value) paymentFailed,
    required TResult Function(BreezEvent_BackupStarted value) backupStarted,
    required TResult Function(BreezEvent_BackupSucceeded value) backupSucceeded,
    required TResult Function(BreezEvent_BackupFailed value) backupFailed,
    required TResult Function(BreezEvent_SwapUpdated value) swapUpdated,
  }) {
    return paymentFailed(this);
  }

  @override
  @optionalTypeArgs
  TResult? mapOrNull<TResult extends Object?>({
    TResult? Function(BreezEvent_NewBlock value)? newBlock,
    TResult? Function(BreezEvent_InvoicePaid value)? invoicePaid,
    TResult? Function(BreezEvent_Synced value)? synced,
    TResult? Function(BreezEvent_PaymentSucceed value)? paymentSucceed,
    TResult? Function(BreezEvent_PaymentFailed value)? paymentFailed,
    TResult? Function(BreezEvent_BackupStarted value)? backupStarted,
    TResult? Function(BreezEvent_BackupSucceeded value)? backupSucceeded,
    TResult? Function(BreezEvent_BackupFailed value)? backupFailed,
    TResult? Function(BreezEvent_SwapUpdated value)? swapUpdated,
  }) {
    return paymentFailed?.call(this);
  }

  @override
  @optionalTypeArgs
  TResult maybeMap<TResult extends Object?>({
    TResult Function(BreezEvent_NewBlock value)? newBlock,
    TResult Function(BreezEvent_InvoicePaid value)? invoicePaid,
    TResult Function(BreezEvent_Synced value)? synced,
    TResult Function(BreezEvent_PaymentSucceed value)? paymentSucceed,
    TResult Function(BreezEvent_PaymentFailed value)? paymentFailed,
    TResult Function(BreezEvent_BackupStarted value)? backupStarted,
    TResult Function(BreezEvent_BackupSucceeded value)? backupSucceeded,
    TResult Function(BreezEvent_BackupFailed value)? backupFailed,
    TResult Function(BreezEvent_SwapUpdated value)? swapUpdated,
    required TResult orElse(),
  }) {
    if (paymentFailed != null) {
      return paymentFailed(this);
    }
    return orElse();
  }
}

abstract class BreezEvent_PaymentFailed implements BreezEvent {
  const factory BreezEvent_PaymentFailed({required final PaymentFailedData details}) =
      _$BreezEvent_PaymentFailedImpl;

  PaymentFailedData get details;
  @JsonKey(ignore: true)
  _$$BreezEvent_PaymentFailedImplCopyWith<_$BreezEvent_PaymentFailedImpl> get copyWith =>
      throw _privateConstructorUsedError;
}

/// @nodoc
abstract class _$$BreezEvent_BackupStartedImplCopyWith<$Res> {
  factory _$$BreezEvent_BackupStartedImplCopyWith(
          _$BreezEvent_BackupStartedImpl value, $Res Function(_$BreezEvent_BackupStartedImpl) then) =
      __$$BreezEvent_BackupStartedImplCopyWithImpl<$Res>;
}

/// @nodoc
class __$$BreezEvent_BackupStartedImplCopyWithImpl<$Res>
    extends _$BreezEventCopyWithImpl<$Res, _$BreezEvent_BackupStartedImpl>
    implements _$$BreezEvent_BackupStartedImplCopyWith<$Res> {
  __$$BreezEvent_BackupStartedImplCopyWithImpl(
      _$BreezEvent_BackupStartedImpl _value, $Res Function(_$BreezEvent_BackupStartedImpl) _then)
      : super(_value, _then);
}

/// @nodoc

class _$BreezEvent_BackupStartedImpl implements BreezEvent_BackupStarted {
  const _$BreezEvent_BackupStartedImpl();

  @override
  String toString() {
    return 'BreezEvent.backupStarted()';
  }

  @override
  bool operator ==(Object other) {
    return identical(this, other) ||
        (other.runtimeType == runtimeType && other is _$BreezEvent_BackupStartedImpl);
  }

  @override
  int get hashCode => runtimeType.hashCode;

  @override
  @optionalTypeArgs
  TResult when<TResult extends Object?>({
    required TResult Function(int block) newBlock,
    required TResult Function(InvoicePaidDetails details) invoicePaid,
    required TResult Function() synced,
    required TResult Function(Payment details) paymentSucceed,
    required TResult Function(PaymentFailedData details) paymentFailed,
    required TResult Function() backupStarted,
    required TResult Function() backupSucceeded,
    required TResult Function(BackupFailedData details) backupFailed,
    required TResult Function(SwapInfo details) swapUpdated,
  }) {
    return backupStarted();
  }

  @override
  @optionalTypeArgs
  TResult? whenOrNull<TResult extends Object?>({
    TResult? Function(int block)? newBlock,
    TResult? Function(InvoicePaidDetails details)? invoicePaid,
    TResult? Function()? synced,
    TResult? Function(Payment details)? paymentSucceed,
    TResult? Function(PaymentFailedData details)? paymentFailed,
    TResult? Function()? backupStarted,
    TResult? Function()? backupSucceeded,
    TResult? Function(BackupFailedData details)? backupFailed,
    TResult? Function(SwapInfo details)? swapUpdated,
  }) {
    return backupStarted?.call();
  }

  @override
  @optionalTypeArgs
  TResult maybeWhen<TResult extends Object?>({
    TResult Function(int block)? newBlock,
    TResult Function(InvoicePaidDetails details)? invoicePaid,
    TResult Function()? synced,
    TResult Function(Payment details)? paymentSucceed,
    TResult Function(PaymentFailedData details)? paymentFailed,
    TResult Function()? backupStarted,
    TResult Function()? backupSucceeded,
    TResult Function(BackupFailedData details)? backupFailed,
    TResult Function(SwapInfo details)? swapUpdated,
    required TResult orElse(),
  }) {
    if (backupStarted != null) {
      return backupStarted();
    }
    return orElse();
  }

  @override
  @optionalTypeArgs
  TResult map<TResult extends Object?>({
    required TResult Function(BreezEvent_NewBlock value) newBlock,
    required TResult Function(BreezEvent_InvoicePaid value) invoicePaid,
    required TResult Function(BreezEvent_Synced value) synced,
    required TResult Function(BreezEvent_PaymentSucceed value) paymentSucceed,
    required TResult Function(BreezEvent_PaymentFailed value) paymentFailed,
    required TResult Function(BreezEvent_BackupStarted value) backupStarted,
    required TResult Function(BreezEvent_BackupSucceeded value) backupSucceeded,
    required TResult Function(BreezEvent_BackupFailed value) backupFailed,
    required TResult Function(BreezEvent_SwapUpdated value) swapUpdated,
  }) {
    return backupStarted(this);
  }

  @override
  @optionalTypeArgs
  TResult? mapOrNull<TResult extends Object?>({
    TResult? Function(BreezEvent_NewBlock value)? newBlock,
    TResult? Function(BreezEvent_InvoicePaid value)? invoicePaid,
    TResult? Function(BreezEvent_Synced value)? synced,
    TResult? Function(BreezEvent_PaymentSucceed value)? paymentSucceed,
    TResult? Function(BreezEvent_PaymentFailed value)? paymentFailed,
    TResult? Function(BreezEvent_BackupStarted value)? backupStarted,
    TResult? Function(BreezEvent_BackupSucceeded value)? backupSucceeded,
    TResult? Function(BreezEvent_BackupFailed value)? backupFailed,
    TResult? Function(BreezEvent_SwapUpdated value)? swapUpdated,
  }) {
    return backupStarted?.call(this);
  }

  @override
  @optionalTypeArgs
  TResult maybeMap<TResult extends Object?>({
    TResult Function(BreezEvent_NewBlock value)? newBlock,
    TResult Function(BreezEvent_InvoicePaid value)? invoicePaid,
    TResult Function(BreezEvent_Synced value)? synced,
    TResult Function(BreezEvent_PaymentSucceed value)? paymentSucceed,
    TResult Function(BreezEvent_PaymentFailed value)? paymentFailed,
    TResult Function(BreezEvent_BackupStarted value)? backupStarted,
    TResult Function(BreezEvent_BackupSucceeded value)? backupSucceeded,
    TResult Function(BreezEvent_BackupFailed value)? backupFailed,
    TResult Function(BreezEvent_SwapUpdated value)? swapUpdated,
    required TResult orElse(),
  }) {
    if (backupStarted != null) {
      return backupStarted(this);
    }
    return orElse();
  }
}

abstract class BreezEvent_BackupStarted implements BreezEvent {
  const factory BreezEvent_BackupStarted() = _$BreezEvent_BackupStartedImpl;
}

/// @nodoc
abstract class _$$BreezEvent_BackupSucceededImplCopyWith<$Res> {
  factory _$$BreezEvent_BackupSucceededImplCopyWith(
          _$BreezEvent_BackupSucceededImpl value, $Res Function(_$BreezEvent_BackupSucceededImpl) then) =
      __$$BreezEvent_BackupSucceededImplCopyWithImpl<$Res>;
}

/// @nodoc
class __$$BreezEvent_BackupSucceededImplCopyWithImpl<$Res>
    extends _$BreezEventCopyWithImpl<$Res, _$BreezEvent_BackupSucceededImpl>
    implements _$$BreezEvent_BackupSucceededImplCopyWith<$Res> {
  __$$BreezEvent_BackupSucceededImplCopyWithImpl(
      _$BreezEvent_BackupSucceededImpl _value, $Res Function(_$BreezEvent_BackupSucceededImpl) _then)
      : super(_value, _then);
}

/// @nodoc

class _$BreezEvent_BackupSucceededImpl implements BreezEvent_BackupSucceeded {
  const _$BreezEvent_BackupSucceededImpl();

  @override
  String toString() {
    return 'BreezEvent.backupSucceeded()';
  }

  @override
  bool operator ==(Object other) {
    return identical(this, other) ||
        (other.runtimeType == runtimeType && other is _$BreezEvent_BackupSucceededImpl);
  }

  @override
  int get hashCode => runtimeType.hashCode;

  @override
  @optionalTypeArgs
  TResult when<TResult extends Object?>({
    required TResult Function(int block) newBlock,
    required TResult Function(InvoicePaidDetails details) invoicePaid,
    required TResult Function() synced,
    required TResult Function(Payment details) paymentSucceed,
    required TResult Function(PaymentFailedData details) paymentFailed,
    required TResult Function() backupStarted,
    required TResult Function() backupSucceeded,
    required TResult Function(BackupFailedData details) backupFailed,
    required TResult Function(SwapInfo details) swapUpdated,
  }) {
    return backupSucceeded();
  }

  @override
  @optionalTypeArgs
  TResult? whenOrNull<TResult extends Object?>({
    TResult? Function(int block)? newBlock,
    TResult? Function(InvoicePaidDetails details)? invoicePaid,
    TResult? Function()? synced,
    TResult? Function(Payment details)? paymentSucceed,
    TResult? Function(PaymentFailedData details)? paymentFailed,
    TResult? Function()? backupStarted,
    TResult? Function()? backupSucceeded,
    TResult? Function(BackupFailedData details)? backupFailed,
    TResult? Function(SwapInfo details)? swapUpdated,
  }) {
    return backupSucceeded?.call();
  }

  @override
  @optionalTypeArgs
  TResult maybeWhen<TResult extends Object?>({
    TResult Function(int block)? newBlock,
    TResult Function(InvoicePaidDetails details)? invoicePaid,
    TResult Function()? synced,
    TResult Function(Payment details)? paymentSucceed,
    TResult Function(PaymentFailedData details)? paymentFailed,
    TResult Function()? backupStarted,
    TResult Function()? backupSucceeded,
    TResult Function(BackupFailedData details)? backupFailed,
    TResult Function(SwapInfo details)? swapUpdated,
    required TResult orElse(),
  }) {
    if (backupSucceeded != null) {
      return backupSucceeded();
    }
    return orElse();
  }

  @override
  @optionalTypeArgs
  TResult map<TResult extends Object?>({
    required TResult Function(BreezEvent_NewBlock value) newBlock,
    required TResult Function(BreezEvent_InvoicePaid value) invoicePaid,
    required TResult Function(BreezEvent_Synced value) synced,
    required TResult Function(BreezEvent_PaymentSucceed value) paymentSucceed,
    required TResult Function(BreezEvent_PaymentFailed value) paymentFailed,
    required TResult Function(BreezEvent_BackupStarted value) backupStarted,
    required TResult Function(BreezEvent_BackupSucceeded value) backupSucceeded,
    required TResult Function(BreezEvent_BackupFailed value) backupFailed,
    required TResult Function(BreezEvent_SwapUpdated value) swapUpdated,
  }) {
    return backupSucceeded(this);
  }

  @override
  @optionalTypeArgs
  TResult? mapOrNull<TResult extends Object?>({
    TResult? Function(BreezEvent_NewBlock value)? newBlock,
    TResult? Function(BreezEvent_InvoicePaid value)? invoicePaid,
    TResult? Function(BreezEvent_Synced value)? synced,
    TResult? Function(BreezEvent_PaymentSucceed value)? paymentSucceed,
    TResult? Function(BreezEvent_PaymentFailed value)? paymentFailed,
    TResult? Function(BreezEvent_BackupStarted value)? backupStarted,
    TResult? Function(BreezEvent_BackupSucceeded value)? backupSucceeded,
    TResult? Function(BreezEvent_BackupFailed value)? backupFailed,
    TResult? Function(BreezEvent_SwapUpdated value)? swapUpdated,
  }) {
    return backupSucceeded?.call(this);
  }

  @override
  @optionalTypeArgs
  TResult maybeMap<TResult extends Object?>({
    TResult Function(BreezEvent_NewBlock value)? newBlock,
    TResult Function(BreezEvent_InvoicePaid value)? invoicePaid,
    TResult Function(BreezEvent_Synced value)? synced,
    TResult Function(BreezEvent_PaymentSucceed value)? paymentSucceed,
    TResult Function(BreezEvent_PaymentFailed value)? paymentFailed,
    TResult Function(BreezEvent_BackupStarted value)? backupStarted,
    TResult Function(BreezEvent_BackupSucceeded value)? backupSucceeded,
    TResult Function(BreezEvent_BackupFailed value)? backupFailed,
    TResult Function(BreezEvent_SwapUpdated value)? swapUpdated,
    required TResult orElse(),
  }) {
    if (backupSucceeded != null) {
      return backupSucceeded(this);
    }
    return orElse();
  }
}

abstract class BreezEvent_BackupSucceeded implements BreezEvent {
  const factory BreezEvent_BackupSucceeded() = _$BreezEvent_BackupSucceededImpl;
}

/// @nodoc
abstract class _$$BreezEvent_BackupFailedImplCopyWith<$Res> {
  factory _$$BreezEvent_BackupFailedImplCopyWith(
          _$BreezEvent_BackupFailedImpl value, $Res Function(_$BreezEvent_BackupFailedImpl) then) =
      __$$BreezEvent_BackupFailedImplCopyWithImpl<$Res>;
  @useResult
  $Res call({BackupFailedData details});
}

/// @nodoc
class __$$BreezEvent_BackupFailedImplCopyWithImpl<$Res>
    extends _$BreezEventCopyWithImpl<$Res, _$BreezEvent_BackupFailedImpl>
    implements _$$BreezEvent_BackupFailedImplCopyWith<$Res> {
  __$$BreezEvent_BackupFailedImplCopyWithImpl(
      _$BreezEvent_BackupFailedImpl _value, $Res Function(_$BreezEvent_BackupFailedImpl) _then)
      : super(_value, _then);

  @pragma('vm:prefer-inline')
  @override
  $Res call({
    Object? details = null,
  }) {
    return _then(_$BreezEvent_BackupFailedImpl(
      details: null == details
          ? _value.details
          : details // ignore: cast_nullable_to_non_nullable
              as BackupFailedData,
    ));
  }
}

/// @nodoc

class _$BreezEvent_BackupFailedImpl implements BreezEvent_BackupFailed {
  const _$BreezEvent_BackupFailedImpl({required this.details});

  @override
  final BackupFailedData details;

  @override
  String toString() {
    return 'BreezEvent.backupFailed(details: $details)';
  }

  @override
  bool operator ==(Object other) {
    return identical(this, other) ||
        (other.runtimeType == runtimeType &&
            other is _$BreezEvent_BackupFailedImpl &&
            (identical(other.details, details) || other.details == details));
  }

  @override
  int get hashCode => Object.hash(runtimeType, details);

  @JsonKey(ignore: true)
  @override
  @pragma('vm:prefer-inline')
  _$$BreezEvent_BackupFailedImplCopyWith<_$BreezEvent_BackupFailedImpl> get copyWith =>
      __$$BreezEvent_BackupFailedImplCopyWithImpl<_$BreezEvent_BackupFailedImpl>(this, _$identity);

  @override
  @optionalTypeArgs
  TResult when<TResult extends Object?>({
    required TResult Function(int block) newBlock,
    required TResult Function(InvoicePaidDetails details) invoicePaid,
    required TResult Function() synced,
    required TResult Function(Payment details) paymentSucceed,
    required TResult Function(PaymentFailedData details) paymentFailed,
    required TResult Function() backupStarted,
    required TResult Function() backupSucceeded,
    required TResult Function(BackupFailedData details) backupFailed,
    required TResult Function(SwapInfo details) swapUpdated,
  }) {
    return backupFailed(details);
  }

  @override
  @optionalTypeArgs
  TResult? whenOrNull<TResult extends Object?>({
    TResult? Function(int block)? newBlock,
    TResult? Function(InvoicePaidDetails details)? invoicePaid,
    TResult? Function()? synced,
    TResult? Function(Payment details)? paymentSucceed,
    TResult? Function(PaymentFailedData details)? paymentFailed,
    TResult? Function()? backupStarted,
    TResult? Function()? backupSucceeded,
    TResult? Function(BackupFailedData details)? backupFailed,
    TResult? Function(SwapInfo details)? swapUpdated,
  }) {
    return backupFailed?.call(details);
  }

  @override
  @optionalTypeArgs
  TResult maybeWhen<TResult extends Object?>({
    TResult Function(int block)? newBlock,
    TResult Function(InvoicePaidDetails details)? invoicePaid,
    TResult Function()? synced,
    TResult Function(Payment details)? paymentSucceed,
    TResult Function(PaymentFailedData details)? paymentFailed,
    TResult Function()? backupStarted,
    TResult Function()? backupSucceeded,
    TResult Function(BackupFailedData details)? backupFailed,
    TResult Function(SwapInfo details)? swapUpdated,
    required TResult orElse(),
  }) {
    if (backupFailed != null) {
      return backupFailed(details);
    }
    return orElse();
  }

  @override
  @optionalTypeArgs
  TResult map<TResult extends Object?>({
    required TResult Function(BreezEvent_NewBlock value) newBlock,
    required TResult Function(BreezEvent_InvoicePaid value) invoicePaid,
    required TResult Function(BreezEvent_Synced value) synced,
    required TResult Function(BreezEvent_PaymentSucceed value) paymentSucceed,
    required TResult Function(BreezEvent_PaymentFailed value) paymentFailed,
    required TResult Function(BreezEvent_BackupStarted value) backupStarted,
    required TResult Function(BreezEvent_BackupSucceeded value) backupSucceeded,
    required TResult Function(BreezEvent_BackupFailed value) backupFailed,
    required TResult Function(BreezEvent_SwapUpdated value) swapUpdated,
  }) {
    return backupFailed(this);
  }

  @override
  @optionalTypeArgs
  TResult? mapOrNull<TResult extends Object?>({
    TResult? Function(BreezEvent_NewBlock value)? newBlock,
    TResult? Function(BreezEvent_InvoicePaid value)? invoicePaid,
    TResult? Function(BreezEvent_Synced value)? synced,
    TResult? Function(BreezEvent_PaymentSucceed value)? paymentSucceed,
    TResult? Function(BreezEvent_PaymentFailed value)? paymentFailed,
    TResult? Function(BreezEvent_BackupStarted value)? backupStarted,
    TResult? Function(BreezEvent_BackupSucceeded value)? backupSucceeded,
    TResult? Function(BreezEvent_BackupFailed value)? backupFailed,
    TResult? Function(BreezEvent_SwapUpdated value)? swapUpdated,
  }) {
    return backupFailed?.call(this);
  }

  @override
  @optionalTypeArgs
  TResult maybeMap<TResult extends Object?>({
    TResult Function(BreezEvent_NewBlock value)? newBlock,
    TResult Function(BreezEvent_InvoicePaid value)? invoicePaid,
    TResult Function(BreezEvent_Synced value)? synced,
    TResult Function(BreezEvent_PaymentSucceed value)? paymentSucceed,
    TResult Function(BreezEvent_PaymentFailed value)? paymentFailed,
    TResult Function(BreezEvent_BackupStarted value)? backupStarted,
    TResult Function(BreezEvent_BackupSucceeded value)? backupSucceeded,
    TResult Function(BreezEvent_BackupFailed value)? backupFailed,
    TResult Function(BreezEvent_SwapUpdated value)? swapUpdated,
    required TResult orElse(),
  }) {
    if (backupFailed != null) {
      return backupFailed(this);
    }
    return orElse();
  }
}

abstract class BreezEvent_BackupFailed implements BreezEvent {
  const factory BreezEvent_BackupFailed({required final BackupFailedData details}) =
      _$BreezEvent_BackupFailedImpl;

  BackupFailedData get details;
  @JsonKey(ignore: true)
  _$$BreezEvent_BackupFailedImplCopyWith<_$BreezEvent_BackupFailedImpl> get copyWith =>
      throw _privateConstructorUsedError;
}

/// @nodoc
abstract class _$$BreezEvent_SwapUpdatedImplCopyWith<$Res> {
  factory _$$BreezEvent_SwapUpdatedImplCopyWith(
          _$BreezEvent_SwapUpdatedImpl value, $Res Function(_$BreezEvent_SwapUpdatedImpl) then) =
      __$$BreezEvent_SwapUpdatedImplCopyWithImpl<$Res>;
  @useResult
  $Res call({SwapInfo details});
}

/// @nodoc
class __$$BreezEvent_SwapUpdatedImplCopyWithImpl<$Res>
    extends _$BreezEventCopyWithImpl<$Res, _$BreezEvent_SwapUpdatedImpl>
    implements _$$BreezEvent_SwapUpdatedImplCopyWith<$Res> {
  __$$BreezEvent_SwapUpdatedImplCopyWithImpl(
      _$BreezEvent_SwapUpdatedImpl _value, $Res Function(_$BreezEvent_SwapUpdatedImpl) _then)
      : super(_value, _then);

  @pragma('vm:prefer-inline')
  @override
  $Res call({
    Object? details = null,
  }) {
    return _then(_$BreezEvent_SwapUpdatedImpl(
      details: null == details
          ? _value.details
          : details // ignore: cast_nullable_to_non_nullable
              as SwapInfo,
    ));
  }
}

/// @nodoc

class _$BreezEvent_SwapUpdatedImpl implements BreezEvent_SwapUpdated {
  const _$BreezEvent_SwapUpdatedImpl({required this.details});

  @override
  final SwapInfo details;

  @override
  String toString() {
    return 'BreezEvent.swapUpdated(details: $details)';
  }

  @override
  bool operator ==(Object other) {
    return identical(this, other) ||
        (other.runtimeType == runtimeType &&
            other is _$BreezEvent_SwapUpdatedImpl &&
            (identical(other.details, details) || other.details == details));
  }

  @override
  int get hashCode => Object.hash(runtimeType, details);

  @JsonKey(ignore: true)
  @override
  @pragma('vm:prefer-inline')
  _$$BreezEvent_SwapUpdatedImplCopyWith<_$BreezEvent_SwapUpdatedImpl> get copyWith =>
      __$$BreezEvent_SwapUpdatedImplCopyWithImpl<_$BreezEvent_SwapUpdatedImpl>(this, _$identity);

  @override
  @optionalTypeArgs
  TResult when<TResult extends Object?>({
    required TResult Function(int block) newBlock,
    required TResult Function(InvoicePaidDetails details) invoicePaid,
    required TResult Function() synced,
    required TResult Function(Payment details) paymentSucceed,
    required TResult Function(PaymentFailedData details) paymentFailed,
    required TResult Function() backupStarted,
    required TResult Function() backupSucceeded,
    required TResult Function(BackupFailedData details) backupFailed,
    required TResult Function(SwapInfo details) swapUpdated,
  }) {
    return swapUpdated(details);
  }

  @override
  @optionalTypeArgs
  TResult? whenOrNull<TResult extends Object?>({
    TResult? Function(int block)? newBlock,
    TResult? Function(InvoicePaidDetails details)? invoicePaid,
    TResult? Function()? synced,
    TResult? Function(Payment details)? paymentSucceed,
    TResult? Function(PaymentFailedData details)? paymentFailed,
    TResult? Function()? backupStarted,
    TResult? Function()? backupSucceeded,
    TResult? Function(BackupFailedData details)? backupFailed,
    TResult? Function(SwapInfo details)? swapUpdated,
  }) {
    return swapUpdated?.call(details);
  }

  @override
  @optionalTypeArgs
  TResult maybeWhen<TResult extends Object?>({
    TResult Function(int block)? newBlock,
    TResult Function(InvoicePaidDetails details)? invoicePaid,
    TResult Function()? synced,
    TResult Function(Payment details)? paymentSucceed,
    TResult Function(PaymentFailedData details)? paymentFailed,
    TResult Function()? backupStarted,
    TResult Function()? backupSucceeded,
    TResult Function(BackupFailedData details)? backupFailed,
    TResult Function(SwapInfo details)? swapUpdated,
    required TResult orElse(),
  }) {
    if (swapUpdated != null) {
      return swapUpdated(details);
    }
    return orElse();
  }

  @override
  @optionalTypeArgs
  TResult map<TResult extends Object?>({
    required TResult Function(BreezEvent_NewBlock value) newBlock,
    required TResult Function(BreezEvent_InvoicePaid value) invoicePaid,
    required TResult Function(BreezEvent_Synced value) synced,
    required TResult Function(BreezEvent_PaymentSucceed value) paymentSucceed,
    required TResult Function(BreezEvent_PaymentFailed value) paymentFailed,
    required TResult Function(BreezEvent_BackupStarted value) backupStarted,
    required TResult Function(BreezEvent_BackupSucceeded value) backupSucceeded,
    required TResult Function(BreezEvent_BackupFailed value) backupFailed,
    required TResult Function(BreezEvent_SwapUpdated value) swapUpdated,
  }) {
    return swapUpdated(this);
  }

  @override
  @optionalTypeArgs
  TResult? mapOrNull<TResult extends Object?>({
    TResult? Function(BreezEvent_NewBlock value)? newBlock,
    TResult? Function(BreezEvent_InvoicePaid value)? invoicePaid,
    TResult? Function(BreezEvent_Synced value)? synced,
    TResult? Function(BreezEvent_PaymentSucceed value)? paymentSucceed,
    TResult? Function(BreezEvent_PaymentFailed value)? paymentFailed,
    TResult? Function(BreezEvent_BackupStarted value)? backupStarted,
    TResult? Function(BreezEvent_BackupSucceeded value)? backupSucceeded,
    TResult? Function(BreezEvent_BackupFailed value)? backupFailed,
    TResult? Function(BreezEvent_SwapUpdated value)? swapUpdated,
  }) {
    return swapUpdated?.call(this);
  }

  @override
  @optionalTypeArgs
  TResult maybeMap<TResult extends Object?>({
    TResult Function(BreezEvent_NewBlock value)? newBlock,
    TResult Function(BreezEvent_InvoicePaid value)? invoicePaid,
    TResult Function(BreezEvent_Synced value)? synced,
    TResult Function(BreezEvent_PaymentSucceed value)? paymentSucceed,
    TResult Function(BreezEvent_PaymentFailed value)? paymentFailed,
    TResult Function(BreezEvent_BackupStarted value)? backupStarted,
    TResult Function(BreezEvent_BackupSucceeded value)? backupSucceeded,
    TResult Function(BreezEvent_BackupFailed value)? backupFailed,
    TResult Function(BreezEvent_SwapUpdated value)? swapUpdated,
    required TResult orElse(),
  }) {
    if (swapUpdated != null) {
      return swapUpdated(this);
    }
    return orElse();
  }
}

abstract class BreezEvent_SwapUpdated implements BreezEvent {
  const factory BreezEvent_SwapUpdated({required final SwapInfo details}) = _$BreezEvent_SwapUpdatedImpl;

  SwapInfo get details;
  @JsonKey(ignore: true)
  _$$BreezEvent_SwapUpdatedImplCopyWith<_$BreezEvent_SwapUpdatedImpl> get copyWith =>
      throw _privateConstructorUsedError;
}

/// @nodoc
mixin _$InputType {
  @optionalTypeArgs
  TResult when<TResult extends Object?>({
    required TResult Function(BitcoinAddressData address) bitcoinAddress,
    required TResult Function(LNInvoice invoice) bolt11,
    required TResult Function(String nodeId) nodeId,
    required TResult Function(String url) url,
    required TResult Function(LnUrlPayRequestData data) lnUrlPay,
    required TResult Function(LnUrlWithdrawRequestData data) lnUrlWithdraw,
    required TResult Function(LnUrlAuthRequestData data) lnUrlAuth,
    required TResult Function(LnUrlErrorData data) lnUrlError,
  }) =>
      throw _privateConstructorUsedError;
  @optionalTypeArgs
  TResult? whenOrNull<TResult extends Object?>({
    TResult? Function(BitcoinAddressData address)? bitcoinAddress,
    TResult? Function(LNInvoice invoice)? bolt11,
    TResult? Function(String nodeId)? nodeId,
    TResult? Function(String url)? url,
    TResult? Function(LnUrlPayRequestData data)? lnUrlPay,
    TResult? Function(LnUrlWithdrawRequestData data)? lnUrlWithdraw,
    TResult? Function(LnUrlAuthRequestData data)? lnUrlAuth,
    TResult? Function(LnUrlErrorData data)? lnUrlError,
  }) =>
      throw _privateConstructorUsedError;
  @optionalTypeArgs
  TResult maybeWhen<TResult extends Object?>({
    TResult Function(BitcoinAddressData address)? bitcoinAddress,
    TResult Function(LNInvoice invoice)? bolt11,
    TResult Function(String nodeId)? nodeId,
    TResult Function(String url)? url,
    TResult Function(LnUrlPayRequestData data)? lnUrlPay,
    TResult Function(LnUrlWithdrawRequestData data)? lnUrlWithdraw,
    TResult Function(LnUrlAuthRequestData data)? lnUrlAuth,
    TResult Function(LnUrlErrorData data)? lnUrlError,
    required TResult orElse(),
  }) =>
      throw _privateConstructorUsedError;
  @optionalTypeArgs
  TResult map<TResult extends Object?>({
    required TResult Function(InputType_BitcoinAddress value) bitcoinAddress,
    required TResult Function(InputType_Bolt11 value) bolt11,
    required TResult Function(InputType_NodeId value) nodeId,
    required TResult Function(InputType_Url value) url,
    required TResult Function(InputType_LnUrlPay value) lnUrlPay,
    required TResult Function(InputType_LnUrlWithdraw value) lnUrlWithdraw,
    required TResult Function(InputType_LnUrlAuth value) lnUrlAuth,
    required TResult Function(InputType_LnUrlError value) lnUrlError,
  }) =>
      throw _privateConstructorUsedError;
  @optionalTypeArgs
  TResult? mapOrNull<TResult extends Object?>({
    TResult? Function(InputType_BitcoinAddress value)? bitcoinAddress,
    TResult? Function(InputType_Bolt11 value)? bolt11,
    TResult? Function(InputType_NodeId value)? nodeId,
    TResult? Function(InputType_Url value)? url,
    TResult? Function(InputType_LnUrlPay value)? lnUrlPay,
    TResult? Function(InputType_LnUrlWithdraw value)? lnUrlWithdraw,
    TResult? Function(InputType_LnUrlAuth value)? lnUrlAuth,
    TResult? Function(InputType_LnUrlError value)? lnUrlError,
  }) =>
      throw _privateConstructorUsedError;
  @optionalTypeArgs
  TResult maybeMap<TResult extends Object?>({
    TResult Function(InputType_BitcoinAddress value)? bitcoinAddress,
    TResult Function(InputType_Bolt11 value)? bolt11,
    TResult Function(InputType_NodeId value)? nodeId,
    TResult Function(InputType_Url value)? url,
    TResult Function(InputType_LnUrlPay value)? lnUrlPay,
    TResult Function(InputType_LnUrlWithdraw value)? lnUrlWithdraw,
    TResult Function(InputType_LnUrlAuth value)? lnUrlAuth,
    TResult Function(InputType_LnUrlError value)? lnUrlError,
    required TResult orElse(),
  }) =>
      throw _privateConstructorUsedError;
}

/// @nodoc
abstract class $InputTypeCopyWith<$Res> {
  factory $InputTypeCopyWith(InputType value, $Res Function(InputType) then) =
      _$InputTypeCopyWithImpl<$Res, InputType>;
}

/// @nodoc
class _$InputTypeCopyWithImpl<$Res, $Val extends InputType> implements $InputTypeCopyWith<$Res> {
  _$InputTypeCopyWithImpl(this._value, this._then);

  // ignore: unused_field
  final $Val _value;
  // ignore: unused_field
  final $Res Function($Val) _then;
}

/// @nodoc
abstract class _$$InputType_BitcoinAddressImplCopyWith<$Res> {
  factory _$$InputType_BitcoinAddressImplCopyWith(
          _$InputType_BitcoinAddressImpl value, $Res Function(_$InputType_BitcoinAddressImpl) then) =
      __$$InputType_BitcoinAddressImplCopyWithImpl<$Res>;
  @useResult
  $Res call({BitcoinAddressData address});
}

/// @nodoc
class __$$InputType_BitcoinAddressImplCopyWithImpl<$Res>
    extends _$InputTypeCopyWithImpl<$Res, _$InputType_BitcoinAddressImpl>
    implements _$$InputType_BitcoinAddressImplCopyWith<$Res> {
  __$$InputType_BitcoinAddressImplCopyWithImpl(
      _$InputType_BitcoinAddressImpl _value, $Res Function(_$InputType_BitcoinAddressImpl) _then)
      : super(_value, _then);

  @pragma('vm:prefer-inline')
  @override
  $Res call({
    Object? address = null,
  }) {
    return _then(_$InputType_BitcoinAddressImpl(
      address: null == address
          ? _value.address
          : address // ignore: cast_nullable_to_non_nullable
              as BitcoinAddressData,
    ));
  }
}

/// @nodoc

class _$InputType_BitcoinAddressImpl implements InputType_BitcoinAddress {
  const _$InputType_BitcoinAddressImpl({required this.address});

  @override
  final BitcoinAddressData address;

  @override
  String toString() {
    return 'InputType.bitcoinAddress(address: $address)';
  }

  @override
  bool operator ==(Object other) {
    return identical(this, other) ||
        (other.runtimeType == runtimeType &&
            other is _$InputType_BitcoinAddressImpl &&
            (identical(other.address, address) || other.address == address));
  }

  @override
  int get hashCode => Object.hash(runtimeType, address);

  @JsonKey(ignore: true)
  @override
  @pragma('vm:prefer-inline')
  _$$InputType_BitcoinAddressImplCopyWith<_$InputType_BitcoinAddressImpl> get copyWith =>
      __$$InputType_BitcoinAddressImplCopyWithImpl<_$InputType_BitcoinAddressImpl>(this, _$identity);

  @override
  @optionalTypeArgs
  TResult when<TResult extends Object?>({
    required TResult Function(BitcoinAddressData address) bitcoinAddress,
    required TResult Function(LNInvoice invoice) bolt11,
    required TResult Function(String nodeId) nodeId,
    required TResult Function(String url) url,
    required TResult Function(LnUrlPayRequestData data) lnUrlPay,
    required TResult Function(LnUrlWithdrawRequestData data) lnUrlWithdraw,
    required TResult Function(LnUrlAuthRequestData data) lnUrlAuth,
    required TResult Function(LnUrlErrorData data) lnUrlError,
  }) {
    return bitcoinAddress(address);
  }

  @override
  @optionalTypeArgs
  TResult? whenOrNull<TResult extends Object?>({
    TResult? Function(BitcoinAddressData address)? bitcoinAddress,
    TResult? Function(LNInvoice invoice)? bolt11,
    TResult? Function(String nodeId)? nodeId,
    TResult? Function(String url)? url,
    TResult? Function(LnUrlPayRequestData data)? lnUrlPay,
    TResult? Function(LnUrlWithdrawRequestData data)? lnUrlWithdraw,
    TResult? Function(LnUrlAuthRequestData data)? lnUrlAuth,
    TResult? Function(LnUrlErrorData data)? lnUrlError,
  }) {
    return bitcoinAddress?.call(address);
  }

  @override
  @optionalTypeArgs
  TResult maybeWhen<TResult extends Object?>({
    TResult Function(BitcoinAddressData address)? bitcoinAddress,
    TResult Function(LNInvoice invoice)? bolt11,
    TResult Function(String nodeId)? nodeId,
    TResult Function(String url)? url,
    TResult Function(LnUrlPayRequestData data)? lnUrlPay,
    TResult Function(LnUrlWithdrawRequestData data)? lnUrlWithdraw,
    TResult Function(LnUrlAuthRequestData data)? lnUrlAuth,
    TResult Function(LnUrlErrorData data)? lnUrlError,
    required TResult orElse(),
  }) {
    if (bitcoinAddress != null) {
      return bitcoinAddress(address);
    }
    return orElse();
  }

  @override
  @optionalTypeArgs
  TResult map<TResult extends Object?>({
    required TResult Function(InputType_BitcoinAddress value) bitcoinAddress,
    required TResult Function(InputType_Bolt11 value) bolt11,
    required TResult Function(InputType_NodeId value) nodeId,
    required TResult Function(InputType_Url value) url,
    required TResult Function(InputType_LnUrlPay value) lnUrlPay,
    required TResult Function(InputType_LnUrlWithdraw value) lnUrlWithdraw,
    required TResult Function(InputType_LnUrlAuth value) lnUrlAuth,
    required TResult Function(InputType_LnUrlError value) lnUrlError,
  }) {
    return bitcoinAddress(this);
  }

  @override
  @optionalTypeArgs
  TResult? mapOrNull<TResult extends Object?>({
    TResult? Function(InputType_BitcoinAddress value)? bitcoinAddress,
    TResult? Function(InputType_Bolt11 value)? bolt11,
    TResult? Function(InputType_NodeId value)? nodeId,
    TResult? Function(InputType_Url value)? url,
    TResult? Function(InputType_LnUrlPay value)? lnUrlPay,
    TResult? Function(InputType_LnUrlWithdraw value)? lnUrlWithdraw,
    TResult? Function(InputType_LnUrlAuth value)? lnUrlAuth,
    TResult? Function(InputType_LnUrlError value)? lnUrlError,
  }) {
    return bitcoinAddress?.call(this);
  }

  @override
  @optionalTypeArgs
  TResult maybeMap<TResult extends Object?>({
    TResult Function(InputType_BitcoinAddress value)? bitcoinAddress,
    TResult Function(InputType_Bolt11 value)? bolt11,
    TResult Function(InputType_NodeId value)? nodeId,
    TResult Function(InputType_Url value)? url,
    TResult Function(InputType_LnUrlPay value)? lnUrlPay,
    TResult Function(InputType_LnUrlWithdraw value)? lnUrlWithdraw,
    TResult Function(InputType_LnUrlAuth value)? lnUrlAuth,
    TResult Function(InputType_LnUrlError value)? lnUrlError,
    required TResult orElse(),
  }) {
    if (bitcoinAddress != null) {
      return bitcoinAddress(this);
    }
    return orElse();
  }
}

abstract class InputType_BitcoinAddress implements InputType {
  const factory InputType_BitcoinAddress({required final BitcoinAddressData address}) =
      _$InputType_BitcoinAddressImpl;

  BitcoinAddressData get address;
  @JsonKey(ignore: true)
  _$$InputType_BitcoinAddressImplCopyWith<_$InputType_BitcoinAddressImpl> get copyWith =>
      throw _privateConstructorUsedError;
}

/// @nodoc
abstract class _$$InputType_Bolt11ImplCopyWith<$Res> {
  factory _$$InputType_Bolt11ImplCopyWith(
          _$InputType_Bolt11Impl value, $Res Function(_$InputType_Bolt11Impl) then) =
      __$$InputType_Bolt11ImplCopyWithImpl<$Res>;
  @useResult
  $Res call({LNInvoice invoice});
}

/// @nodoc
class __$$InputType_Bolt11ImplCopyWithImpl<$Res> extends _$InputTypeCopyWithImpl<$Res, _$InputType_Bolt11Impl>
    implements _$$InputType_Bolt11ImplCopyWith<$Res> {
  __$$InputType_Bolt11ImplCopyWithImpl(
      _$InputType_Bolt11Impl _value, $Res Function(_$InputType_Bolt11Impl) _then)
      : super(_value, _then);

  @pragma('vm:prefer-inline')
  @override
  $Res call({
    Object? invoice = null,
  }) {
    return _then(_$InputType_Bolt11Impl(
      invoice: null == invoice
          ? _value.invoice
          : invoice // ignore: cast_nullable_to_non_nullable
              as LNInvoice,
    ));
  }
}

/// @nodoc

class _$InputType_Bolt11Impl implements InputType_Bolt11 {
  const _$InputType_Bolt11Impl({required this.invoice});

  @override
  final LNInvoice invoice;

  @override
  String toString() {
    return 'InputType.bolt11(invoice: $invoice)';
  }

  @override
  bool operator ==(Object other) {
    return identical(this, other) ||
        (other.runtimeType == runtimeType &&
            other is _$InputType_Bolt11Impl &&
            (identical(other.invoice, invoice) || other.invoice == invoice));
  }

  @override
  int get hashCode => Object.hash(runtimeType, invoice);

  @JsonKey(ignore: true)
  @override
  @pragma('vm:prefer-inline')
  _$$InputType_Bolt11ImplCopyWith<_$InputType_Bolt11Impl> get copyWith =>
      __$$InputType_Bolt11ImplCopyWithImpl<_$InputType_Bolt11Impl>(this, _$identity);

  @override
  @optionalTypeArgs
  TResult when<TResult extends Object?>({
    required TResult Function(BitcoinAddressData address) bitcoinAddress,
    required TResult Function(LNInvoice invoice) bolt11,
    required TResult Function(String nodeId) nodeId,
    required TResult Function(String url) url,
    required TResult Function(LnUrlPayRequestData data) lnUrlPay,
    required TResult Function(LnUrlWithdrawRequestData data) lnUrlWithdraw,
    required TResult Function(LnUrlAuthRequestData data) lnUrlAuth,
    required TResult Function(LnUrlErrorData data) lnUrlError,
  }) {
    return bolt11(invoice);
  }

  @override
  @optionalTypeArgs
  TResult? whenOrNull<TResult extends Object?>({
    TResult? Function(BitcoinAddressData address)? bitcoinAddress,
    TResult? Function(LNInvoice invoice)? bolt11,
    TResult? Function(String nodeId)? nodeId,
    TResult? Function(String url)? url,
    TResult? Function(LnUrlPayRequestData data)? lnUrlPay,
    TResult? Function(LnUrlWithdrawRequestData data)? lnUrlWithdraw,
    TResult? Function(LnUrlAuthRequestData data)? lnUrlAuth,
    TResult? Function(LnUrlErrorData data)? lnUrlError,
  }) {
    return bolt11?.call(invoice);
  }

  @override
  @optionalTypeArgs
  TResult maybeWhen<TResult extends Object?>({
    TResult Function(BitcoinAddressData address)? bitcoinAddress,
    TResult Function(LNInvoice invoice)? bolt11,
    TResult Function(String nodeId)? nodeId,
    TResult Function(String url)? url,
    TResult Function(LnUrlPayRequestData data)? lnUrlPay,
    TResult Function(LnUrlWithdrawRequestData data)? lnUrlWithdraw,
    TResult Function(LnUrlAuthRequestData data)? lnUrlAuth,
    TResult Function(LnUrlErrorData data)? lnUrlError,
    required TResult orElse(),
  }) {
    if (bolt11 != null) {
      return bolt11(invoice);
    }
    return orElse();
  }

  @override
  @optionalTypeArgs
  TResult map<TResult extends Object?>({
    required TResult Function(InputType_BitcoinAddress value) bitcoinAddress,
    required TResult Function(InputType_Bolt11 value) bolt11,
    required TResult Function(InputType_NodeId value) nodeId,
    required TResult Function(InputType_Url value) url,
    required TResult Function(InputType_LnUrlPay value) lnUrlPay,
    required TResult Function(InputType_LnUrlWithdraw value) lnUrlWithdraw,
    required TResult Function(InputType_LnUrlAuth value) lnUrlAuth,
    required TResult Function(InputType_LnUrlError value) lnUrlError,
  }) {
    return bolt11(this);
  }

  @override
  @optionalTypeArgs
  TResult? mapOrNull<TResult extends Object?>({
    TResult? Function(InputType_BitcoinAddress value)? bitcoinAddress,
    TResult? Function(InputType_Bolt11 value)? bolt11,
    TResult? Function(InputType_NodeId value)? nodeId,
    TResult? Function(InputType_Url value)? url,
    TResult? Function(InputType_LnUrlPay value)? lnUrlPay,
    TResult? Function(InputType_LnUrlWithdraw value)? lnUrlWithdraw,
    TResult? Function(InputType_LnUrlAuth value)? lnUrlAuth,
    TResult? Function(InputType_LnUrlError value)? lnUrlError,
  }) {
    return bolt11?.call(this);
  }

  @override
  @optionalTypeArgs
  TResult maybeMap<TResult extends Object?>({
    TResult Function(InputType_BitcoinAddress value)? bitcoinAddress,
    TResult Function(InputType_Bolt11 value)? bolt11,
    TResult Function(InputType_NodeId value)? nodeId,
    TResult Function(InputType_Url value)? url,
    TResult Function(InputType_LnUrlPay value)? lnUrlPay,
    TResult Function(InputType_LnUrlWithdraw value)? lnUrlWithdraw,
    TResult Function(InputType_LnUrlAuth value)? lnUrlAuth,
    TResult Function(InputType_LnUrlError value)? lnUrlError,
    required TResult orElse(),
  }) {
    if (bolt11 != null) {
      return bolt11(this);
    }
    return orElse();
  }
}

abstract class InputType_Bolt11 implements InputType {
  const factory InputType_Bolt11({required final LNInvoice invoice}) = _$InputType_Bolt11Impl;

  LNInvoice get invoice;
  @JsonKey(ignore: true)
  _$$InputType_Bolt11ImplCopyWith<_$InputType_Bolt11Impl> get copyWith => throw _privateConstructorUsedError;
}

/// @nodoc
abstract class _$$InputType_NodeIdImplCopyWith<$Res> {
  factory _$$InputType_NodeIdImplCopyWith(
          _$InputType_NodeIdImpl value, $Res Function(_$InputType_NodeIdImpl) then) =
      __$$InputType_NodeIdImplCopyWithImpl<$Res>;
  @useResult
  $Res call({String nodeId});
}

/// @nodoc
class __$$InputType_NodeIdImplCopyWithImpl<$Res> extends _$InputTypeCopyWithImpl<$Res, _$InputType_NodeIdImpl>
    implements _$$InputType_NodeIdImplCopyWith<$Res> {
  __$$InputType_NodeIdImplCopyWithImpl(
      _$InputType_NodeIdImpl _value, $Res Function(_$InputType_NodeIdImpl) _then)
      : super(_value, _then);

  @pragma('vm:prefer-inline')
  @override
  $Res call({
    Object? nodeId = null,
  }) {
    return _then(_$InputType_NodeIdImpl(
      nodeId: null == nodeId
          ? _value.nodeId
          : nodeId // ignore: cast_nullable_to_non_nullable
              as String,
    ));
  }
}

/// @nodoc

class _$InputType_NodeIdImpl implements InputType_NodeId {
  const _$InputType_NodeIdImpl({required this.nodeId});

  @override
  final String nodeId;

  @override
  String toString() {
    return 'InputType.nodeId(nodeId: $nodeId)';
  }

  @override
  bool operator ==(Object other) {
    return identical(this, other) ||
        (other.runtimeType == runtimeType &&
            other is _$InputType_NodeIdImpl &&
            (identical(other.nodeId, nodeId) || other.nodeId == nodeId));
  }

  @override
  int get hashCode => Object.hash(runtimeType, nodeId);

  @JsonKey(ignore: true)
  @override
  @pragma('vm:prefer-inline')
  _$$InputType_NodeIdImplCopyWith<_$InputType_NodeIdImpl> get copyWith =>
      __$$InputType_NodeIdImplCopyWithImpl<_$InputType_NodeIdImpl>(this, _$identity);

  @override
  @optionalTypeArgs
  TResult when<TResult extends Object?>({
    required TResult Function(BitcoinAddressData address) bitcoinAddress,
    required TResult Function(LNInvoice invoice) bolt11,
    required TResult Function(String nodeId) nodeId,
    required TResult Function(String url) url,
    required TResult Function(LnUrlPayRequestData data) lnUrlPay,
    required TResult Function(LnUrlWithdrawRequestData data) lnUrlWithdraw,
    required TResult Function(LnUrlAuthRequestData data) lnUrlAuth,
    required TResult Function(LnUrlErrorData data) lnUrlError,
  }) {
    return nodeId(this.nodeId);
  }

  @override
  @optionalTypeArgs
  TResult? whenOrNull<TResult extends Object?>({
    TResult? Function(BitcoinAddressData address)? bitcoinAddress,
    TResult? Function(LNInvoice invoice)? bolt11,
    TResult? Function(String nodeId)? nodeId,
    TResult? Function(String url)? url,
    TResult? Function(LnUrlPayRequestData data)? lnUrlPay,
    TResult? Function(LnUrlWithdrawRequestData data)? lnUrlWithdraw,
    TResult? Function(LnUrlAuthRequestData data)? lnUrlAuth,
    TResult? Function(LnUrlErrorData data)? lnUrlError,
  }) {
    return nodeId?.call(this.nodeId);
  }

  @override
  @optionalTypeArgs
  TResult maybeWhen<TResult extends Object?>({
    TResult Function(BitcoinAddressData address)? bitcoinAddress,
    TResult Function(LNInvoice invoice)? bolt11,
    TResult Function(String nodeId)? nodeId,
    TResult Function(String url)? url,
    TResult Function(LnUrlPayRequestData data)? lnUrlPay,
    TResult Function(LnUrlWithdrawRequestData data)? lnUrlWithdraw,
    TResult Function(LnUrlAuthRequestData data)? lnUrlAuth,
    TResult Function(LnUrlErrorData data)? lnUrlError,
    required TResult orElse(),
  }) {
    if (nodeId != null) {
      return nodeId(this.nodeId);
    }
    return orElse();
  }

  @override
  @optionalTypeArgs
  TResult map<TResult extends Object?>({
    required TResult Function(InputType_BitcoinAddress value) bitcoinAddress,
    required TResult Function(InputType_Bolt11 value) bolt11,
    required TResult Function(InputType_NodeId value) nodeId,
    required TResult Function(InputType_Url value) url,
    required TResult Function(InputType_LnUrlPay value) lnUrlPay,
    required TResult Function(InputType_LnUrlWithdraw value) lnUrlWithdraw,
    required TResult Function(InputType_LnUrlAuth value) lnUrlAuth,
    required TResult Function(InputType_LnUrlError value) lnUrlError,
  }) {
    return nodeId(this);
  }

  @override
  @optionalTypeArgs
  TResult? mapOrNull<TResult extends Object?>({
    TResult? Function(InputType_BitcoinAddress value)? bitcoinAddress,
    TResult? Function(InputType_Bolt11 value)? bolt11,
    TResult? Function(InputType_NodeId value)? nodeId,
    TResult? Function(InputType_Url value)? url,
    TResult? Function(InputType_LnUrlPay value)? lnUrlPay,
    TResult? Function(InputType_LnUrlWithdraw value)? lnUrlWithdraw,
    TResult? Function(InputType_LnUrlAuth value)? lnUrlAuth,
    TResult? Function(InputType_LnUrlError value)? lnUrlError,
  }) {
    return nodeId?.call(this);
  }

  @override
  @optionalTypeArgs
  TResult maybeMap<TResult extends Object?>({
    TResult Function(InputType_BitcoinAddress value)? bitcoinAddress,
    TResult Function(InputType_Bolt11 value)? bolt11,
    TResult Function(InputType_NodeId value)? nodeId,
    TResult Function(InputType_Url value)? url,
    TResult Function(InputType_LnUrlPay value)? lnUrlPay,
    TResult Function(InputType_LnUrlWithdraw value)? lnUrlWithdraw,
    TResult Function(InputType_LnUrlAuth value)? lnUrlAuth,
    TResult Function(InputType_LnUrlError value)? lnUrlError,
    required TResult orElse(),
  }) {
    if (nodeId != null) {
      return nodeId(this);
    }
    return orElse();
  }
}

abstract class InputType_NodeId implements InputType {
  const factory InputType_NodeId({required final String nodeId}) = _$InputType_NodeIdImpl;

  String get nodeId;
  @JsonKey(ignore: true)
  _$$InputType_NodeIdImplCopyWith<_$InputType_NodeIdImpl> get copyWith => throw _privateConstructorUsedError;
}

/// @nodoc
abstract class _$$InputType_UrlImplCopyWith<$Res> {
  factory _$$InputType_UrlImplCopyWith(_$InputType_UrlImpl value, $Res Function(_$InputType_UrlImpl) then) =
      __$$InputType_UrlImplCopyWithImpl<$Res>;
  @useResult
  $Res call({String url});
}

/// @nodoc
class __$$InputType_UrlImplCopyWithImpl<$Res> extends _$InputTypeCopyWithImpl<$Res, _$InputType_UrlImpl>
    implements _$$InputType_UrlImplCopyWith<$Res> {
  __$$InputType_UrlImplCopyWithImpl(_$InputType_UrlImpl _value, $Res Function(_$InputType_UrlImpl) _then)
      : super(_value, _then);

  @pragma('vm:prefer-inline')
  @override
  $Res call({
    Object? url = null,
  }) {
    return _then(_$InputType_UrlImpl(
      url: null == url
          ? _value.url
          : url // ignore: cast_nullable_to_non_nullable
              as String,
    ));
  }
}

/// @nodoc

class _$InputType_UrlImpl implements InputType_Url {
  const _$InputType_UrlImpl({required this.url});

  @override
  final String url;

  @override
  String toString() {
    return 'InputType.url(url: $url)';
  }

  @override
  bool operator ==(Object other) {
    return identical(this, other) ||
        (other.runtimeType == runtimeType &&
            other is _$InputType_UrlImpl &&
            (identical(other.url, url) || other.url == url));
  }

  @override
  int get hashCode => Object.hash(runtimeType, url);

  @JsonKey(ignore: true)
  @override
  @pragma('vm:prefer-inline')
  _$$InputType_UrlImplCopyWith<_$InputType_UrlImpl> get copyWith =>
      __$$InputType_UrlImplCopyWithImpl<_$InputType_UrlImpl>(this, _$identity);

  @override
  @optionalTypeArgs
  TResult when<TResult extends Object?>({
    required TResult Function(BitcoinAddressData address) bitcoinAddress,
    required TResult Function(LNInvoice invoice) bolt11,
    required TResult Function(String nodeId) nodeId,
    required TResult Function(String url) url,
    required TResult Function(LnUrlPayRequestData data) lnUrlPay,
    required TResult Function(LnUrlWithdrawRequestData data) lnUrlWithdraw,
    required TResult Function(LnUrlAuthRequestData data) lnUrlAuth,
    required TResult Function(LnUrlErrorData data) lnUrlError,
  }) {
    return url(this.url);
  }

  @override
  @optionalTypeArgs
  TResult? whenOrNull<TResult extends Object?>({
    TResult? Function(BitcoinAddressData address)? bitcoinAddress,
    TResult? Function(LNInvoice invoice)? bolt11,
    TResult? Function(String nodeId)? nodeId,
    TResult? Function(String url)? url,
    TResult? Function(LnUrlPayRequestData data)? lnUrlPay,
    TResult? Function(LnUrlWithdrawRequestData data)? lnUrlWithdraw,
    TResult? Function(LnUrlAuthRequestData data)? lnUrlAuth,
    TResult? Function(LnUrlErrorData data)? lnUrlError,
  }) {
    return url?.call(this.url);
  }

  @override
  @optionalTypeArgs
  TResult maybeWhen<TResult extends Object?>({
    TResult Function(BitcoinAddressData address)? bitcoinAddress,
    TResult Function(LNInvoice invoice)? bolt11,
    TResult Function(String nodeId)? nodeId,
    TResult Function(String url)? url,
    TResult Function(LnUrlPayRequestData data)? lnUrlPay,
    TResult Function(LnUrlWithdrawRequestData data)? lnUrlWithdraw,
    TResult Function(LnUrlAuthRequestData data)? lnUrlAuth,
    TResult Function(LnUrlErrorData data)? lnUrlError,
    required TResult orElse(),
  }) {
    if (url != null) {
      return url(this.url);
    }
    return orElse();
  }

  @override
  @optionalTypeArgs
  TResult map<TResult extends Object?>({
    required TResult Function(InputType_BitcoinAddress value) bitcoinAddress,
    required TResult Function(InputType_Bolt11 value) bolt11,
    required TResult Function(InputType_NodeId value) nodeId,
    required TResult Function(InputType_Url value) url,
    required TResult Function(InputType_LnUrlPay value) lnUrlPay,
    required TResult Function(InputType_LnUrlWithdraw value) lnUrlWithdraw,
    required TResult Function(InputType_LnUrlAuth value) lnUrlAuth,
    required TResult Function(InputType_LnUrlError value) lnUrlError,
  }) {
    return url(this);
  }

  @override
  @optionalTypeArgs
  TResult? mapOrNull<TResult extends Object?>({
    TResult? Function(InputType_BitcoinAddress value)? bitcoinAddress,
    TResult? Function(InputType_Bolt11 value)? bolt11,
    TResult? Function(InputType_NodeId value)? nodeId,
    TResult? Function(InputType_Url value)? url,
    TResult? Function(InputType_LnUrlPay value)? lnUrlPay,
    TResult? Function(InputType_LnUrlWithdraw value)? lnUrlWithdraw,
    TResult? Function(InputType_LnUrlAuth value)? lnUrlAuth,
    TResult? Function(InputType_LnUrlError value)? lnUrlError,
  }) {
    return url?.call(this);
  }

  @override
  @optionalTypeArgs
  TResult maybeMap<TResult extends Object?>({
    TResult Function(InputType_BitcoinAddress value)? bitcoinAddress,
    TResult Function(InputType_Bolt11 value)? bolt11,
    TResult Function(InputType_NodeId value)? nodeId,
    TResult Function(InputType_Url value)? url,
    TResult Function(InputType_LnUrlPay value)? lnUrlPay,
    TResult Function(InputType_LnUrlWithdraw value)? lnUrlWithdraw,
    TResult Function(InputType_LnUrlAuth value)? lnUrlAuth,
    TResult Function(InputType_LnUrlError value)? lnUrlError,
    required TResult orElse(),
  }) {
    if (url != null) {
      return url(this);
    }
    return orElse();
  }
}

abstract class InputType_Url implements InputType {
  const factory InputType_Url({required final String url}) = _$InputType_UrlImpl;

  String get url;
  @JsonKey(ignore: true)
  _$$InputType_UrlImplCopyWith<_$InputType_UrlImpl> get copyWith => throw _privateConstructorUsedError;
}

/// @nodoc
abstract class _$$InputType_LnUrlPayImplCopyWith<$Res> {
  factory _$$InputType_LnUrlPayImplCopyWith(
          _$InputType_LnUrlPayImpl value, $Res Function(_$InputType_LnUrlPayImpl) then) =
      __$$InputType_LnUrlPayImplCopyWithImpl<$Res>;
  @useResult
  $Res call({LnUrlPayRequestData data});
}

/// @nodoc
class __$$InputType_LnUrlPayImplCopyWithImpl<$Res>
    extends _$InputTypeCopyWithImpl<$Res, _$InputType_LnUrlPayImpl>
    implements _$$InputType_LnUrlPayImplCopyWith<$Res> {
  __$$InputType_LnUrlPayImplCopyWithImpl(
      _$InputType_LnUrlPayImpl _value, $Res Function(_$InputType_LnUrlPayImpl) _then)
      : super(_value, _then);

  @pragma('vm:prefer-inline')
  @override
  $Res call({
    Object? data = null,
  }) {
    return _then(_$InputType_LnUrlPayImpl(
      data: null == data
          ? _value.data
          : data // ignore: cast_nullable_to_non_nullable
              as LnUrlPayRequestData,
    ));
  }
}

/// @nodoc

class _$InputType_LnUrlPayImpl implements InputType_LnUrlPay {
  const _$InputType_LnUrlPayImpl({required this.data});

  @override
  final LnUrlPayRequestData data;

  @override
  String toString() {
    return 'InputType.lnUrlPay(data: $data)';
  }

  @override
  bool operator ==(Object other) {
    return identical(this, other) ||
        (other.runtimeType == runtimeType &&
            other is _$InputType_LnUrlPayImpl &&
            (identical(other.data, data) || other.data == data));
  }

  @override
  int get hashCode => Object.hash(runtimeType, data);

  @JsonKey(ignore: true)
  @override
  @pragma('vm:prefer-inline')
  _$$InputType_LnUrlPayImplCopyWith<_$InputType_LnUrlPayImpl> get copyWith =>
      __$$InputType_LnUrlPayImplCopyWithImpl<_$InputType_LnUrlPayImpl>(this, _$identity);

  @override
  @optionalTypeArgs
  TResult when<TResult extends Object?>({
    required TResult Function(BitcoinAddressData address) bitcoinAddress,
    required TResult Function(LNInvoice invoice) bolt11,
    required TResult Function(String nodeId) nodeId,
    required TResult Function(String url) url,
    required TResult Function(LnUrlPayRequestData data) lnUrlPay,
    required TResult Function(LnUrlWithdrawRequestData data) lnUrlWithdraw,
    required TResult Function(LnUrlAuthRequestData data) lnUrlAuth,
    required TResult Function(LnUrlErrorData data) lnUrlError,
  }) {
    return lnUrlPay(data);
  }

  @override
  @optionalTypeArgs
  TResult? whenOrNull<TResult extends Object?>({
    TResult? Function(BitcoinAddressData address)? bitcoinAddress,
    TResult? Function(LNInvoice invoice)? bolt11,
    TResult? Function(String nodeId)? nodeId,
    TResult? Function(String url)? url,
    TResult? Function(LnUrlPayRequestData data)? lnUrlPay,
    TResult? Function(LnUrlWithdrawRequestData data)? lnUrlWithdraw,
    TResult? Function(LnUrlAuthRequestData data)? lnUrlAuth,
    TResult? Function(LnUrlErrorData data)? lnUrlError,
  }) {
    return lnUrlPay?.call(data);
  }

  @override
  @optionalTypeArgs
  TResult maybeWhen<TResult extends Object?>({
    TResult Function(BitcoinAddressData address)? bitcoinAddress,
    TResult Function(LNInvoice invoice)? bolt11,
    TResult Function(String nodeId)? nodeId,
    TResult Function(String url)? url,
    TResult Function(LnUrlPayRequestData data)? lnUrlPay,
    TResult Function(LnUrlWithdrawRequestData data)? lnUrlWithdraw,
    TResult Function(LnUrlAuthRequestData data)? lnUrlAuth,
    TResult Function(LnUrlErrorData data)? lnUrlError,
    required TResult orElse(),
  }) {
    if (lnUrlPay != null) {
      return lnUrlPay(data);
    }
    return orElse();
  }

  @override
  @optionalTypeArgs
  TResult map<TResult extends Object?>({
    required TResult Function(InputType_BitcoinAddress value) bitcoinAddress,
    required TResult Function(InputType_Bolt11 value) bolt11,
    required TResult Function(InputType_NodeId value) nodeId,
    required TResult Function(InputType_Url value) url,
    required TResult Function(InputType_LnUrlPay value) lnUrlPay,
    required TResult Function(InputType_LnUrlWithdraw value) lnUrlWithdraw,
    required TResult Function(InputType_LnUrlAuth value) lnUrlAuth,
    required TResult Function(InputType_LnUrlError value) lnUrlError,
  }) {
    return lnUrlPay(this);
  }

  @override
  @optionalTypeArgs
  TResult? mapOrNull<TResult extends Object?>({
    TResult? Function(InputType_BitcoinAddress value)? bitcoinAddress,
    TResult? Function(InputType_Bolt11 value)? bolt11,
    TResult? Function(InputType_NodeId value)? nodeId,
    TResult? Function(InputType_Url value)? url,
    TResult? Function(InputType_LnUrlPay value)? lnUrlPay,
    TResult? Function(InputType_LnUrlWithdraw value)? lnUrlWithdraw,
    TResult? Function(InputType_LnUrlAuth value)? lnUrlAuth,
    TResult? Function(InputType_LnUrlError value)? lnUrlError,
  }) {
    return lnUrlPay?.call(this);
  }

  @override
  @optionalTypeArgs
  TResult maybeMap<TResult extends Object?>({
    TResult Function(InputType_BitcoinAddress value)? bitcoinAddress,
    TResult Function(InputType_Bolt11 value)? bolt11,
    TResult Function(InputType_NodeId value)? nodeId,
    TResult Function(InputType_Url value)? url,
    TResult Function(InputType_LnUrlPay value)? lnUrlPay,
    TResult Function(InputType_LnUrlWithdraw value)? lnUrlWithdraw,
    TResult Function(InputType_LnUrlAuth value)? lnUrlAuth,
    TResult Function(InputType_LnUrlError value)? lnUrlError,
    required TResult orElse(),
  }) {
    if (lnUrlPay != null) {
      return lnUrlPay(this);
    }
    return orElse();
  }
}

abstract class InputType_LnUrlPay implements InputType {
  const factory InputType_LnUrlPay({required final LnUrlPayRequestData data}) = _$InputType_LnUrlPayImpl;

  LnUrlPayRequestData get data;
  @JsonKey(ignore: true)
  _$$InputType_LnUrlPayImplCopyWith<_$InputType_LnUrlPayImpl> get copyWith =>
      throw _privateConstructorUsedError;
}

/// @nodoc
abstract class _$$InputType_LnUrlWithdrawImplCopyWith<$Res> {
  factory _$$InputType_LnUrlWithdrawImplCopyWith(
          _$InputType_LnUrlWithdrawImpl value, $Res Function(_$InputType_LnUrlWithdrawImpl) then) =
      __$$InputType_LnUrlWithdrawImplCopyWithImpl<$Res>;
  @useResult
  $Res call({LnUrlWithdrawRequestData data});
}

/// @nodoc
class __$$InputType_LnUrlWithdrawImplCopyWithImpl<$Res>
    extends _$InputTypeCopyWithImpl<$Res, _$InputType_LnUrlWithdrawImpl>
    implements _$$InputType_LnUrlWithdrawImplCopyWith<$Res> {
  __$$InputType_LnUrlWithdrawImplCopyWithImpl(
      _$InputType_LnUrlWithdrawImpl _value, $Res Function(_$InputType_LnUrlWithdrawImpl) _then)
      : super(_value, _then);

  @pragma('vm:prefer-inline')
  @override
  $Res call({
    Object? data = null,
  }) {
    return _then(_$InputType_LnUrlWithdrawImpl(
      data: null == data
          ? _value.data
          : data // ignore: cast_nullable_to_non_nullable
              as LnUrlWithdrawRequestData,
    ));
  }
}

/// @nodoc

class _$InputType_LnUrlWithdrawImpl implements InputType_LnUrlWithdraw {
  const _$InputType_LnUrlWithdrawImpl({required this.data});

  @override
  final LnUrlWithdrawRequestData data;

  @override
  String toString() {
    return 'InputType.lnUrlWithdraw(data: $data)';
  }

  @override
  bool operator ==(Object other) {
    return identical(this, other) ||
        (other.runtimeType == runtimeType &&
            other is _$InputType_LnUrlWithdrawImpl &&
            (identical(other.data, data) || other.data == data));
  }

  @override
  int get hashCode => Object.hash(runtimeType, data);

  @JsonKey(ignore: true)
  @override
  @pragma('vm:prefer-inline')
  _$$InputType_LnUrlWithdrawImplCopyWith<_$InputType_LnUrlWithdrawImpl> get copyWith =>
      __$$InputType_LnUrlWithdrawImplCopyWithImpl<_$InputType_LnUrlWithdrawImpl>(this, _$identity);

  @override
  @optionalTypeArgs
  TResult when<TResult extends Object?>({
    required TResult Function(BitcoinAddressData address) bitcoinAddress,
    required TResult Function(LNInvoice invoice) bolt11,
    required TResult Function(String nodeId) nodeId,
    required TResult Function(String url) url,
    required TResult Function(LnUrlPayRequestData data) lnUrlPay,
    required TResult Function(LnUrlWithdrawRequestData data) lnUrlWithdraw,
    required TResult Function(LnUrlAuthRequestData data) lnUrlAuth,
    required TResult Function(LnUrlErrorData data) lnUrlError,
  }) {
    return lnUrlWithdraw(data);
  }

  @override
  @optionalTypeArgs
  TResult? whenOrNull<TResult extends Object?>({
    TResult? Function(BitcoinAddressData address)? bitcoinAddress,
    TResult? Function(LNInvoice invoice)? bolt11,
    TResult? Function(String nodeId)? nodeId,
    TResult? Function(String url)? url,
    TResult? Function(LnUrlPayRequestData data)? lnUrlPay,
    TResult? Function(LnUrlWithdrawRequestData data)? lnUrlWithdraw,
    TResult? Function(LnUrlAuthRequestData data)? lnUrlAuth,
    TResult? Function(LnUrlErrorData data)? lnUrlError,
  }) {
    return lnUrlWithdraw?.call(data);
  }

  @override
  @optionalTypeArgs
  TResult maybeWhen<TResult extends Object?>({
    TResult Function(BitcoinAddressData address)? bitcoinAddress,
    TResult Function(LNInvoice invoice)? bolt11,
    TResult Function(String nodeId)? nodeId,
    TResult Function(String url)? url,
    TResult Function(LnUrlPayRequestData data)? lnUrlPay,
    TResult Function(LnUrlWithdrawRequestData data)? lnUrlWithdraw,
    TResult Function(LnUrlAuthRequestData data)? lnUrlAuth,
    TResult Function(LnUrlErrorData data)? lnUrlError,
    required TResult orElse(),
  }) {
    if (lnUrlWithdraw != null) {
      return lnUrlWithdraw(data);
    }
    return orElse();
  }

  @override
  @optionalTypeArgs
  TResult map<TResult extends Object?>({
    required TResult Function(InputType_BitcoinAddress value) bitcoinAddress,
    required TResult Function(InputType_Bolt11 value) bolt11,
    required TResult Function(InputType_NodeId value) nodeId,
    required TResult Function(InputType_Url value) url,
    required TResult Function(InputType_LnUrlPay value) lnUrlPay,
    required TResult Function(InputType_LnUrlWithdraw value) lnUrlWithdraw,
    required TResult Function(InputType_LnUrlAuth value) lnUrlAuth,
    required TResult Function(InputType_LnUrlError value) lnUrlError,
  }) {
    return lnUrlWithdraw(this);
  }

  @override
  @optionalTypeArgs
  TResult? mapOrNull<TResult extends Object?>({
    TResult? Function(InputType_BitcoinAddress value)? bitcoinAddress,
    TResult? Function(InputType_Bolt11 value)? bolt11,
    TResult? Function(InputType_NodeId value)? nodeId,
    TResult? Function(InputType_Url value)? url,
    TResult? Function(InputType_LnUrlPay value)? lnUrlPay,
    TResult? Function(InputType_LnUrlWithdraw value)? lnUrlWithdraw,
    TResult? Function(InputType_LnUrlAuth value)? lnUrlAuth,
    TResult? Function(InputType_LnUrlError value)? lnUrlError,
  }) {
    return lnUrlWithdraw?.call(this);
  }

  @override
  @optionalTypeArgs
  TResult maybeMap<TResult extends Object?>({
    TResult Function(InputType_BitcoinAddress value)? bitcoinAddress,
    TResult Function(InputType_Bolt11 value)? bolt11,
    TResult Function(InputType_NodeId value)? nodeId,
    TResult Function(InputType_Url value)? url,
    TResult Function(InputType_LnUrlPay value)? lnUrlPay,
    TResult Function(InputType_LnUrlWithdraw value)? lnUrlWithdraw,
    TResult Function(InputType_LnUrlAuth value)? lnUrlAuth,
    TResult Function(InputType_LnUrlError value)? lnUrlError,
    required TResult orElse(),
  }) {
    if (lnUrlWithdraw != null) {
      return lnUrlWithdraw(this);
    }
    return orElse();
  }
}

abstract class InputType_LnUrlWithdraw implements InputType {
  const factory InputType_LnUrlWithdraw({required final LnUrlWithdrawRequestData data}) =
      _$InputType_LnUrlWithdrawImpl;

  LnUrlWithdrawRequestData get data;
  @JsonKey(ignore: true)
  _$$InputType_LnUrlWithdrawImplCopyWith<_$InputType_LnUrlWithdrawImpl> get copyWith =>
      throw _privateConstructorUsedError;
}

/// @nodoc
abstract class _$$InputType_LnUrlAuthImplCopyWith<$Res> {
  factory _$$InputType_LnUrlAuthImplCopyWith(
          _$InputType_LnUrlAuthImpl value, $Res Function(_$InputType_LnUrlAuthImpl) then) =
      __$$InputType_LnUrlAuthImplCopyWithImpl<$Res>;
  @useResult
  $Res call({LnUrlAuthRequestData data});
}

/// @nodoc
class __$$InputType_LnUrlAuthImplCopyWithImpl<$Res>
    extends _$InputTypeCopyWithImpl<$Res, _$InputType_LnUrlAuthImpl>
    implements _$$InputType_LnUrlAuthImplCopyWith<$Res> {
  __$$InputType_LnUrlAuthImplCopyWithImpl(
      _$InputType_LnUrlAuthImpl _value, $Res Function(_$InputType_LnUrlAuthImpl) _then)
      : super(_value, _then);

  @pragma('vm:prefer-inline')
  @override
  $Res call({
    Object? data = null,
  }) {
    return _then(_$InputType_LnUrlAuthImpl(
      data: null == data
          ? _value.data
          : data // ignore: cast_nullable_to_non_nullable
              as LnUrlAuthRequestData,
    ));
  }
}

/// @nodoc

class _$InputType_LnUrlAuthImpl implements InputType_LnUrlAuth {
  const _$InputType_LnUrlAuthImpl({required this.data});

  @override
  final LnUrlAuthRequestData data;

  @override
  String toString() {
    return 'InputType.lnUrlAuth(data: $data)';
  }

  @override
  bool operator ==(Object other) {
    return identical(this, other) ||
        (other.runtimeType == runtimeType &&
            other is _$InputType_LnUrlAuthImpl &&
            (identical(other.data, data) || other.data == data));
  }

  @override
  int get hashCode => Object.hash(runtimeType, data);

  @JsonKey(ignore: true)
  @override
  @pragma('vm:prefer-inline')
  _$$InputType_LnUrlAuthImplCopyWith<_$InputType_LnUrlAuthImpl> get copyWith =>
      __$$InputType_LnUrlAuthImplCopyWithImpl<_$InputType_LnUrlAuthImpl>(this, _$identity);

  @override
  @optionalTypeArgs
  TResult when<TResult extends Object?>({
    required TResult Function(BitcoinAddressData address) bitcoinAddress,
    required TResult Function(LNInvoice invoice) bolt11,
    required TResult Function(String nodeId) nodeId,
    required TResult Function(String url) url,
    required TResult Function(LnUrlPayRequestData data) lnUrlPay,
    required TResult Function(LnUrlWithdrawRequestData data) lnUrlWithdraw,
    required TResult Function(LnUrlAuthRequestData data) lnUrlAuth,
    required TResult Function(LnUrlErrorData data) lnUrlError,
  }) {
    return lnUrlAuth(data);
  }

  @override
  @optionalTypeArgs
  TResult? whenOrNull<TResult extends Object?>({
    TResult? Function(BitcoinAddressData address)? bitcoinAddress,
    TResult? Function(LNInvoice invoice)? bolt11,
    TResult? Function(String nodeId)? nodeId,
    TResult? Function(String url)? url,
    TResult? Function(LnUrlPayRequestData data)? lnUrlPay,
    TResult? Function(LnUrlWithdrawRequestData data)? lnUrlWithdraw,
    TResult? Function(LnUrlAuthRequestData data)? lnUrlAuth,
    TResult? Function(LnUrlErrorData data)? lnUrlError,
  }) {
    return lnUrlAuth?.call(data);
  }

  @override
  @optionalTypeArgs
  TResult maybeWhen<TResult extends Object?>({
    TResult Function(BitcoinAddressData address)? bitcoinAddress,
    TResult Function(LNInvoice invoice)? bolt11,
    TResult Function(String nodeId)? nodeId,
    TResult Function(String url)? url,
    TResult Function(LnUrlPayRequestData data)? lnUrlPay,
    TResult Function(LnUrlWithdrawRequestData data)? lnUrlWithdraw,
    TResult Function(LnUrlAuthRequestData data)? lnUrlAuth,
    TResult Function(LnUrlErrorData data)? lnUrlError,
    required TResult orElse(),
  }) {
    if (lnUrlAuth != null) {
      return lnUrlAuth(data);
    }
    return orElse();
  }

  @override
  @optionalTypeArgs
  TResult map<TResult extends Object?>({
    required TResult Function(InputType_BitcoinAddress value) bitcoinAddress,
    required TResult Function(InputType_Bolt11 value) bolt11,
    required TResult Function(InputType_NodeId value) nodeId,
    required TResult Function(InputType_Url value) url,
    required TResult Function(InputType_LnUrlPay value) lnUrlPay,
    required TResult Function(InputType_LnUrlWithdraw value) lnUrlWithdraw,
    required TResult Function(InputType_LnUrlAuth value) lnUrlAuth,
    required TResult Function(InputType_LnUrlError value) lnUrlError,
  }) {
    return lnUrlAuth(this);
  }

  @override
  @optionalTypeArgs
  TResult? mapOrNull<TResult extends Object?>({
    TResult? Function(InputType_BitcoinAddress value)? bitcoinAddress,
    TResult? Function(InputType_Bolt11 value)? bolt11,
    TResult? Function(InputType_NodeId value)? nodeId,
    TResult? Function(InputType_Url value)? url,
    TResult? Function(InputType_LnUrlPay value)? lnUrlPay,
    TResult? Function(InputType_LnUrlWithdraw value)? lnUrlWithdraw,
    TResult? Function(InputType_LnUrlAuth value)? lnUrlAuth,
    TResult? Function(InputType_LnUrlError value)? lnUrlError,
  }) {
    return lnUrlAuth?.call(this);
  }

  @override
  @optionalTypeArgs
  TResult maybeMap<TResult extends Object?>({
    TResult Function(InputType_BitcoinAddress value)? bitcoinAddress,
    TResult Function(InputType_Bolt11 value)? bolt11,
    TResult Function(InputType_NodeId value)? nodeId,
    TResult Function(InputType_Url value)? url,
    TResult Function(InputType_LnUrlPay value)? lnUrlPay,
    TResult Function(InputType_LnUrlWithdraw value)? lnUrlWithdraw,
    TResult Function(InputType_LnUrlAuth value)? lnUrlAuth,
    TResult Function(InputType_LnUrlError value)? lnUrlError,
    required TResult orElse(),
  }) {
    if (lnUrlAuth != null) {
      return lnUrlAuth(this);
    }
    return orElse();
  }
}

abstract class InputType_LnUrlAuth implements InputType {
  const factory InputType_LnUrlAuth({required final LnUrlAuthRequestData data}) = _$InputType_LnUrlAuthImpl;

  LnUrlAuthRequestData get data;
  @JsonKey(ignore: true)
  _$$InputType_LnUrlAuthImplCopyWith<_$InputType_LnUrlAuthImpl> get copyWith =>
      throw _privateConstructorUsedError;
}

/// @nodoc
abstract class _$$InputType_LnUrlErrorImplCopyWith<$Res> {
  factory _$$InputType_LnUrlErrorImplCopyWith(
          _$InputType_LnUrlErrorImpl value, $Res Function(_$InputType_LnUrlErrorImpl) then) =
      __$$InputType_LnUrlErrorImplCopyWithImpl<$Res>;
  @useResult
  $Res call({LnUrlErrorData data});
}

/// @nodoc
class __$$InputType_LnUrlErrorImplCopyWithImpl<$Res>
    extends _$InputTypeCopyWithImpl<$Res, _$InputType_LnUrlErrorImpl>
    implements _$$InputType_LnUrlErrorImplCopyWith<$Res> {
  __$$InputType_LnUrlErrorImplCopyWithImpl(
      _$InputType_LnUrlErrorImpl _value, $Res Function(_$InputType_LnUrlErrorImpl) _then)
      : super(_value, _then);

  @pragma('vm:prefer-inline')
  @override
  $Res call({
    Object? data = null,
  }) {
    return _then(_$InputType_LnUrlErrorImpl(
      data: null == data
          ? _value.data
          : data // ignore: cast_nullable_to_non_nullable
              as LnUrlErrorData,
    ));
  }
}

/// @nodoc

class _$InputType_LnUrlErrorImpl implements InputType_LnUrlError {
  const _$InputType_LnUrlErrorImpl({required this.data});

  @override
  final LnUrlErrorData data;

  @override
  String toString() {
    return 'InputType.lnUrlError(data: $data)';
  }

  @override
  bool operator ==(Object other) {
    return identical(this, other) ||
        (other.runtimeType == runtimeType &&
            other is _$InputType_LnUrlErrorImpl &&
            (identical(other.data, data) || other.data == data));
  }

  @override
  int get hashCode => Object.hash(runtimeType, data);

  @JsonKey(ignore: true)
  @override
  @pragma('vm:prefer-inline')
  _$$InputType_LnUrlErrorImplCopyWith<_$InputType_LnUrlErrorImpl> get copyWith =>
      __$$InputType_LnUrlErrorImplCopyWithImpl<_$InputType_LnUrlErrorImpl>(this, _$identity);

  @override
  @optionalTypeArgs
  TResult when<TResult extends Object?>({
    required TResult Function(BitcoinAddressData address) bitcoinAddress,
    required TResult Function(LNInvoice invoice) bolt11,
    required TResult Function(String nodeId) nodeId,
    required TResult Function(String url) url,
    required TResult Function(LnUrlPayRequestData data) lnUrlPay,
    required TResult Function(LnUrlWithdrawRequestData data) lnUrlWithdraw,
    required TResult Function(LnUrlAuthRequestData data) lnUrlAuth,
    required TResult Function(LnUrlErrorData data) lnUrlError,
  }) {
    return lnUrlError(data);
  }

  @override
  @optionalTypeArgs
  TResult? whenOrNull<TResult extends Object?>({
    TResult? Function(BitcoinAddressData address)? bitcoinAddress,
    TResult? Function(LNInvoice invoice)? bolt11,
    TResult? Function(String nodeId)? nodeId,
    TResult? Function(String url)? url,
    TResult? Function(LnUrlPayRequestData data)? lnUrlPay,
    TResult? Function(LnUrlWithdrawRequestData data)? lnUrlWithdraw,
    TResult? Function(LnUrlAuthRequestData data)? lnUrlAuth,
    TResult? Function(LnUrlErrorData data)? lnUrlError,
  }) {
    return lnUrlError?.call(data);
  }

  @override
  @optionalTypeArgs
  TResult maybeWhen<TResult extends Object?>({
    TResult Function(BitcoinAddressData address)? bitcoinAddress,
    TResult Function(LNInvoice invoice)? bolt11,
    TResult Function(String nodeId)? nodeId,
    TResult Function(String url)? url,
    TResult Function(LnUrlPayRequestData data)? lnUrlPay,
    TResult Function(LnUrlWithdrawRequestData data)? lnUrlWithdraw,
    TResult Function(LnUrlAuthRequestData data)? lnUrlAuth,
    TResult Function(LnUrlErrorData data)? lnUrlError,
    required TResult orElse(),
  }) {
    if (lnUrlError != null) {
      return lnUrlError(data);
    }
    return orElse();
  }

  @override
  @optionalTypeArgs
  TResult map<TResult extends Object?>({
    required TResult Function(InputType_BitcoinAddress value) bitcoinAddress,
    required TResult Function(InputType_Bolt11 value) bolt11,
    required TResult Function(InputType_NodeId value) nodeId,
    required TResult Function(InputType_Url value) url,
    required TResult Function(InputType_LnUrlPay value) lnUrlPay,
    required TResult Function(InputType_LnUrlWithdraw value) lnUrlWithdraw,
    required TResult Function(InputType_LnUrlAuth value) lnUrlAuth,
    required TResult Function(InputType_LnUrlError value) lnUrlError,
  }) {
    return lnUrlError(this);
  }

  @override
  @optionalTypeArgs
  TResult? mapOrNull<TResult extends Object?>({
    TResult? Function(InputType_BitcoinAddress value)? bitcoinAddress,
    TResult? Function(InputType_Bolt11 value)? bolt11,
    TResult? Function(InputType_NodeId value)? nodeId,
    TResult? Function(InputType_Url value)? url,
    TResult? Function(InputType_LnUrlPay value)? lnUrlPay,
    TResult? Function(InputType_LnUrlWithdraw value)? lnUrlWithdraw,
    TResult? Function(InputType_LnUrlAuth value)? lnUrlAuth,
    TResult? Function(InputType_LnUrlError value)? lnUrlError,
  }) {
    return lnUrlError?.call(this);
  }

  @override
  @optionalTypeArgs
  TResult maybeMap<TResult extends Object?>({
    TResult Function(InputType_BitcoinAddress value)? bitcoinAddress,
    TResult Function(InputType_Bolt11 value)? bolt11,
    TResult Function(InputType_NodeId value)? nodeId,
    TResult Function(InputType_Url value)? url,
    TResult Function(InputType_LnUrlPay value)? lnUrlPay,
    TResult Function(InputType_LnUrlWithdraw value)? lnUrlWithdraw,
    TResult Function(InputType_LnUrlAuth value)? lnUrlAuth,
    TResult Function(InputType_LnUrlError value)? lnUrlError,
    required TResult orElse(),
  }) {
    if (lnUrlError != null) {
      return lnUrlError(this);
    }
    return orElse();
  }
}

abstract class InputType_LnUrlError implements InputType {
  const factory InputType_LnUrlError({required final LnUrlErrorData data}) = _$InputType_LnUrlErrorImpl;

  LnUrlErrorData get data;
  @JsonKey(ignore: true)
  _$$InputType_LnUrlErrorImplCopyWith<_$InputType_LnUrlErrorImpl> get copyWith =>
      throw _privateConstructorUsedError;
}

/// @nodoc
mixin _$LnUrlCallbackStatus {
  @optionalTypeArgs
  TResult when<TResult extends Object?>({
    required TResult Function() ok,
    required TResult Function(LnUrlErrorData data) errorStatus,
  }) =>
      throw _privateConstructorUsedError;
  @optionalTypeArgs
  TResult? whenOrNull<TResult extends Object?>({
    TResult? Function()? ok,
    TResult? Function(LnUrlErrorData data)? errorStatus,
  }) =>
      throw _privateConstructorUsedError;
  @optionalTypeArgs
  TResult maybeWhen<TResult extends Object?>({
    TResult Function()? ok,
    TResult Function(LnUrlErrorData data)? errorStatus,
    required TResult orElse(),
  }) =>
      throw _privateConstructorUsedError;
  @optionalTypeArgs
  TResult map<TResult extends Object?>({
    required TResult Function(LnUrlCallbackStatus_Ok value) ok,
    required TResult Function(LnUrlCallbackStatus_ErrorStatus value) errorStatus,
  }) =>
      throw _privateConstructorUsedError;
  @optionalTypeArgs
  TResult? mapOrNull<TResult extends Object?>({
    TResult? Function(LnUrlCallbackStatus_Ok value)? ok,
    TResult? Function(LnUrlCallbackStatus_ErrorStatus value)? errorStatus,
  }) =>
      throw _privateConstructorUsedError;
  @optionalTypeArgs
  TResult maybeMap<TResult extends Object?>({
    TResult Function(LnUrlCallbackStatus_Ok value)? ok,
    TResult Function(LnUrlCallbackStatus_ErrorStatus value)? errorStatus,
    required TResult orElse(),
  }) =>
      throw _privateConstructorUsedError;
}

/// @nodoc
abstract class $LnUrlCallbackStatusCopyWith<$Res> {
  factory $LnUrlCallbackStatusCopyWith(LnUrlCallbackStatus value, $Res Function(LnUrlCallbackStatus) then) =
      _$LnUrlCallbackStatusCopyWithImpl<$Res, LnUrlCallbackStatus>;
}

/// @nodoc
class _$LnUrlCallbackStatusCopyWithImpl<$Res, $Val extends LnUrlCallbackStatus>
    implements $LnUrlCallbackStatusCopyWith<$Res> {
  _$LnUrlCallbackStatusCopyWithImpl(this._value, this._then);

  // ignore: unused_field
  final $Val _value;
  // ignore: unused_field
  final $Res Function($Val) _then;
}

/// @nodoc
abstract class _$$LnUrlCallbackStatus_OkImplCopyWith<$Res> {
  factory _$$LnUrlCallbackStatus_OkImplCopyWith(
          _$LnUrlCallbackStatus_OkImpl value, $Res Function(_$LnUrlCallbackStatus_OkImpl) then) =
      __$$LnUrlCallbackStatus_OkImplCopyWithImpl<$Res>;
}

/// @nodoc
class __$$LnUrlCallbackStatus_OkImplCopyWithImpl<$Res>
    extends _$LnUrlCallbackStatusCopyWithImpl<$Res, _$LnUrlCallbackStatus_OkImpl>
    implements _$$LnUrlCallbackStatus_OkImplCopyWith<$Res> {
  __$$LnUrlCallbackStatus_OkImplCopyWithImpl(
      _$LnUrlCallbackStatus_OkImpl _value, $Res Function(_$LnUrlCallbackStatus_OkImpl) _then)
      : super(_value, _then);
}

/// @nodoc

class _$LnUrlCallbackStatus_OkImpl implements LnUrlCallbackStatus_Ok {
  const _$LnUrlCallbackStatus_OkImpl();

  @override
  String toString() {
    return 'LnUrlCallbackStatus.ok()';
  }

  @override
  bool operator ==(Object other) {
    return identical(this, other) ||
        (other.runtimeType == runtimeType && other is _$LnUrlCallbackStatus_OkImpl);
  }

  @override
  int get hashCode => runtimeType.hashCode;

  @override
  @optionalTypeArgs
  TResult when<TResult extends Object?>({
    required TResult Function() ok,
    required TResult Function(LnUrlErrorData data) errorStatus,
  }) {
    return ok();
  }

  @override
  @optionalTypeArgs
  TResult? whenOrNull<TResult extends Object?>({
    TResult? Function()? ok,
    TResult? Function(LnUrlErrorData data)? errorStatus,
  }) {
    return ok?.call();
  }

  @override
  @optionalTypeArgs
  TResult maybeWhen<TResult extends Object?>({
    TResult Function()? ok,
    TResult Function(LnUrlErrorData data)? errorStatus,
    required TResult orElse(),
  }) {
    if (ok != null) {
      return ok();
    }
    return orElse();
  }

  @override
  @optionalTypeArgs
  TResult map<TResult extends Object?>({
    required TResult Function(LnUrlCallbackStatus_Ok value) ok,
    required TResult Function(LnUrlCallbackStatus_ErrorStatus value) errorStatus,
  }) {
    return ok(this);
  }

  @override
  @optionalTypeArgs
  TResult? mapOrNull<TResult extends Object?>({
    TResult? Function(LnUrlCallbackStatus_Ok value)? ok,
    TResult? Function(LnUrlCallbackStatus_ErrorStatus value)? errorStatus,
  }) {
    return ok?.call(this);
  }

  @override
  @optionalTypeArgs
  TResult maybeMap<TResult extends Object?>({
    TResult Function(LnUrlCallbackStatus_Ok value)? ok,
    TResult Function(LnUrlCallbackStatus_ErrorStatus value)? errorStatus,
    required TResult orElse(),
  }) {
    if (ok != null) {
      return ok(this);
    }
    return orElse();
  }
}

abstract class LnUrlCallbackStatus_Ok implements LnUrlCallbackStatus {
  const factory LnUrlCallbackStatus_Ok() = _$LnUrlCallbackStatus_OkImpl;
}

/// @nodoc
abstract class _$$LnUrlCallbackStatus_ErrorStatusImplCopyWith<$Res> {
  factory _$$LnUrlCallbackStatus_ErrorStatusImplCopyWith(_$LnUrlCallbackStatus_ErrorStatusImpl value,
          $Res Function(_$LnUrlCallbackStatus_ErrorStatusImpl) then) =
      __$$LnUrlCallbackStatus_ErrorStatusImplCopyWithImpl<$Res>;
  @useResult
  $Res call({LnUrlErrorData data});
}

/// @nodoc
class __$$LnUrlCallbackStatus_ErrorStatusImplCopyWithImpl<$Res>
    extends _$LnUrlCallbackStatusCopyWithImpl<$Res, _$LnUrlCallbackStatus_ErrorStatusImpl>
    implements _$$LnUrlCallbackStatus_ErrorStatusImplCopyWith<$Res> {
  __$$LnUrlCallbackStatus_ErrorStatusImplCopyWithImpl(_$LnUrlCallbackStatus_ErrorStatusImpl _value,
      $Res Function(_$LnUrlCallbackStatus_ErrorStatusImpl) _then)
      : super(_value, _then);

  @pragma('vm:prefer-inline')
  @override
  $Res call({
    Object? data = null,
  }) {
    return _then(_$LnUrlCallbackStatus_ErrorStatusImpl(
      data: null == data
          ? _value.data
          : data // ignore: cast_nullable_to_non_nullable
              as LnUrlErrorData,
    ));
  }
}

/// @nodoc

class _$LnUrlCallbackStatus_ErrorStatusImpl implements LnUrlCallbackStatus_ErrorStatus {
  const _$LnUrlCallbackStatus_ErrorStatusImpl({required this.data});

  @override
  final LnUrlErrorData data;

  @override
  String toString() {
    return 'LnUrlCallbackStatus.errorStatus(data: $data)';
  }

  @override
  bool operator ==(Object other) {
    return identical(this, other) ||
        (other.runtimeType == runtimeType &&
            other is _$LnUrlCallbackStatus_ErrorStatusImpl &&
            (identical(other.data, data) || other.data == data));
  }

  @override
  int get hashCode => Object.hash(runtimeType, data);

  @JsonKey(ignore: true)
  @override
  @pragma('vm:prefer-inline')
  _$$LnUrlCallbackStatus_ErrorStatusImplCopyWith<_$LnUrlCallbackStatus_ErrorStatusImpl> get copyWith =>
      __$$LnUrlCallbackStatus_ErrorStatusImplCopyWithImpl<_$LnUrlCallbackStatus_ErrorStatusImpl>(
          this, _$identity);

  @override
  @optionalTypeArgs
  TResult when<TResult extends Object?>({
    required TResult Function() ok,
    required TResult Function(LnUrlErrorData data) errorStatus,
  }) {
    return errorStatus(data);
  }

  @override
  @optionalTypeArgs
  TResult? whenOrNull<TResult extends Object?>({
    TResult? Function()? ok,
    TResult? Function(LnUrlErrorData data)? errorStatus,
  }) {
    return errorStatus?.call(data);
  }

  @override
  @optionalTypeArgs
  TResult maybeWhen<TResult extends Object?>({
    TResult Function()? ok,
    TResult Function(LnUrlErrorData data)? errorStatus,
    required TResult orElse(),
  }) {
    if (errorStatus != null) {
      return errorStatus(data);
    }
    return orElse();
  }

  @override
  @optionalTypeArgs
  TResult map<TResult extends Object?>({
    required TResult Function(LnUrlCallbackStatus_Ok value) ok,
    required TResult Function(LnUrlCallbackStatus_ErrorStatus value) errorStatus,
  }) {
    return errorStatus(this);
  }

  @override
  @optionalTypeArgs
  TResult? mapOrNull<TResult extends Object?>({
    TResult? Function(LnUrlCallbackStatus_Ok value)? ok,
    TResult? Function(LnUrlCallbackStatus_ErrorStatus value)? errorStatus,
  }) {
    return errorStatus?.call(this);
  }

  @override
  @optionalTypeArgs
  TResult maybeMap<TResult extends Object?>({
    TResult Function(LnUrlCallbackStatus_Ok value)? ok,
    TResult Function(LnUrlCallbackStatus_ErrorStatus value)? errorStatus,
    required TResult orElse(),
  }) {
    if (errorStatus != null) {
      return errorStatus(this);
    }
    return orElse();
  }
}

abstract class LnUrlCallbackStatus_ErrorStatus implements LnUrlCallbackStatus {
  const factory LnUrlCallbackStatus_ErrorStatus({required final LnUrlErrorData data}) =
      _$LnUrlCallbackStatus_ErrorStatusImpl;

  LnUrlErrorData get data;
  @JsonKey(ignore: true)
  _$$LnUrlCallbackStatus_ErrorStatusImplCopyWith<_$LnUrlCallbackStatus_ErrorStatusImpl> get copyWith =>
      throw _privateConstructorUsedError;
}

/// @nodoc
mixin _$LnUrlWithdrawResult {
  Object get data => throw _privateConstructorUsedError;
  @optionalTypeArgs
  TResult when<TResult extends Object?>({
    required TResult Function(LnUrlWithdrawSuccessData data) ok,
    required TResult Function(LnUrlErrorData data) errorStatus,
  }) =>
      throw _privateConstructorUsedError;
  @optionalTypeArgs
  TResult? whenOrNull<TResult extends Object?>({
    TResult? Function(LnUrlWithdrawSuccessData data)? ok,
    TResult? Function(LnUrlErrorData data)? errorStatus,
  }) =>
      throw _privateConstructorUsedError;
  @optionalTypeArgs
  TResult maybeWhen<TResult extends Object?>({
    TResult Function(LnUrlWithdrawSuccessData data)? ok,
    TResult Function(LnUrlErrorData data)? errorStatus,
    required TResult orElse(),
  }) =>
      throw _privateConstructorUsedError;
  @optionalTypeArgs
  TResult map<TResult extends Object?>({
    required TResult Function(LnUrlWithdrawResult_Ok value) ok,
    required TResult Function(LnUrlWithdrawResult_ErrorStatus value) errorStatus,
  }) =>
      throw _privateConstructorUsedError;
  @optionalTypeArgs
  TResult? mapOrNull<TResult extends Object?>({
    TResult? Function(LnUrlWithdrawResult_Ok value)? ok,
    TResult? Function(LnUrlWithdrawResult_ErrorStatus value)? errorStatus,
  }) =>
      throw _privateConstructorUsedError;
  @optionalTypeArgs
  TResult maybeMap<TResult extends Object?>({
    TResult Function(LnUrlWithdrawResult_Ok value)? ok,
    TResult Function(LnUrlWithdrawResult_ErrorStatus value)? errorStatus,
    required TResult orElse(),
  }) =>
      throw _privateConstructorUsedError;
}

/// @nodoc
abstract class $LnUrlWithdrawResultCopyWith<$Res> {
  factory $LnUrlWithdrawResultCopyWith(LnUrlWithdrawResult value, $Res Function(LnUrlWithdrawResult) then) =
      _$LnUrlWithdrawResultCopyWithImpl<$Res, LnUrlWithdrawResult>;
}

/// @nodoc
class _$LnUrlWithdrawResultCopyWithImpl<$Res, $Val extends LnUrlWithdrawResult>
    implements $LnUrlWithdrawResultCopyWith<$Res> {
  _$LnUrlWithdrawResultCopyWithImpl(this._value, this._then);

  // ignore: unused_field
  final $Val _value;
  // ignore: unused_field
  final $Res Function($Val) _then;
}

/// @nodoc
abstract class _$$LnUrlWithdrawResult_OkImplCopyWith<$Res> {
  factory _$$LnUrlWithdrawResult_OkImplCopyWith(
          _$LnUrlWithdrawResult_OkImpl value, $Res Function(_$LnUrlWithdrawResult_OkImpl) then) =
      __$$LnUrlWithdrawResult_OkImplCopyWithImpl<$Res>;
  @useResult
  $Res call({LnUrlWithdrawSuccessData data});
}

/// @nodoc
class __$$LnUrlWithdrawResult_OkImplCopyWithImpl<$Res>
    extends _$LnUrlWithdrawResultCopyWithImpl<$Res, _$LnUrlWithdrawResult_OkImpl>
    implements _$$LnUrlWithdrawResult_OkImplCopyWith<$Res> {
  __$$LnUrlWithdrawResult_OkImplCopyWithImpl(
      _$LnUrlWithdrawResult_OkImpl _value, $Res Function(_$LnUrlWithdrawResult_OkImpl) _then)
      : super(_value, _then);

  @pragma('vm:prefer-inline')
  @override
  $Res call({
    Object? data = null,
  }) {
    return _then(_$LnUrlWithdrawResult_OkImpl(
      data: null == data
          ? _value.data
          : data // ignore: cast_nullable_to_non_nullable
              as LnUrlWithdrawSuccessData,
    ));
  }
}

/// @nodoc

class _$LnUrlWithdrawResult_OkImpl implements LnUrlWithdrawResult_Ok {
  const _$LnUrlWithdrawResult_OkImpl({required this.data});

  @override
  final LnUrlWithdrawSuccessData data;

  @override
  String toString() {
    return 'LnUrlWithdrawResult.ok(data: $data)';
  }

  @override
  bool operator ==(Object other) {
    return identical(this, other) ||
        (other.runtimeType == runtimeType &&
            other is _$LnUrlWithdrawResult_OkImpl &&
            (identical(other.data, data) || other.data == data));
  }

  @override
  int get hashCode => Object.hash(runtimeType, data);

  @JsonKey(ignore: true)
  @override
  @pragma('vm:prefer-inline')
  _$$LnUrlWithdrawResult_OkImplCopyWith<_$LnUrlWithdrawResult_OkImpl> get copyWith =>
      __$$LnUrlWithdrawResult_OkImplCopyWithImpl<_$LnUrlWithdrawResult_OkImpl>(this, _$identity);

  @override
  @optionalTypeArgs
  TResult when<TResult extends Object?>({
    required TResult Function(LnUrlWithdrawSuccessData data) ok,
    required TResult Function(LnUrlErrorData data) errorStatus,
  }) {
    return ok(data);
  }

  @override
  @optionalTypeArgs
  TResult? whenOrNull<TResult extends Object?>({
    TResult? Function(LnUrlWithdrawSuccessData data)? ok,
    TResult? Function(LnUrlErrorData data)? errorStatus,
  }) {
    return ok?.call(data);
  }

  @override
  @optionalTypeArgs
  TResult maybeWhen<TResult extends Object?>({
    TResult Function(LnUrlWithdrawSuccessData data)? ok,
    TResult Function(LnUrlErrorData data)? errorStatus,
    required TResult orElse(),
  }) {
    if (ok != null) {
      return ok(data);
    }
    return orElse();
  }

  @override
  @optionalTypeArgs
  TResult map<TResult extends Object?>({
    required TResult Function(LnUrlWithdrawResult_Ok value) ok,
    required TResult Function(LnUrlWithdrawResult_ErrorStatus value) errorStatus,
  }) {
    return ok(this);
  }

  @override
  @optionalTypeArgs
  TResult? mapOrNull<TResult extends Object?>({
    TResult? Function(LnUrlWithdrawResult_Ok value)? ok,
    TResult? Function(LnUrlWithdrawResult_ErrorStatus value)? errorStatus,
  }) {
    return ok?.call(this);
  }

  @override
  @optionalTypeArgs
  TResult maybeMap<TResult extends Object?>({
    TResult Function(LnUrlWithdrawResult_Ok value)? ok,
    TResult Function(LnUrlWithdrawResult_ErrorStatus value)? errorStatus,
    required TResult orElse(),
  }) {
    if (ok != null) {
      return ok(this);
    }
    return orElse();
  }
}

abstract class LnUrlWithdrawResult_Ok implements LnUrlWithdrawResult {
  const factory LnUrlWithdrawResult_Ok({required final LnUrlWithdrawSuccessData data}) =
      _$LnUrlWithdrawResult_OkImpl;

  @override
  LnUrlWithdrawSuccessData get data;
  @JsonKey(ignore: true)
  _$$LnUrlWithdrawResult_OkImplCopyWith<_$LnUrlWithdrawResult_OkImpl> get copyWith =>
      throw _privateConstructorUsedError;
}

/// @nodoc
abstract class _$$LnUrlWithdrawResult_ErrorStatusImplCopyWith<$Res> {
  factory _$$LnUrlWithdrawResult_ErrorStatusImplCopyWith(_$LnUrlWithdrawResult_ErrorStatusImpl value,
          $Res Function(_$LnUrlWithdrawResult_ErrorStatusImpl) then) =
      __$$LnUrlWithdrawResult_ErrorStatusImplCopyWithImpl<$Res>;
  @useResult
  $Res call({LnUrlErrorData data});
}

/// @nodoc
class __$$LnUrlWithdrawResult_ErrorStatusImplCopyWithImpl<$Res>
    extends _$LnUrlWithdrawResultCopyWithImpl<$Res, _$LnUrlWithdrawResult_ErrorStatusImpl>
    implements _$$LnUrlWithdrawResult_ErrorStatusImplCopyWith<$Res> {
  __$$LnUrlWithdrawResult_ErrorStatusImplCopyWithImpl(_$LnUrlWithdrawResult_ErrorStatusImpl _value,
      $Res Function(_$LnUrlWithdrawResult_ErrorStatusImpl) _then)
      : super(_value, _then);

  @pragma('vm:prefer-inline')
  @override
  $Res call({
    Object? data = null,
  }) {
    return _then(_$LnUrlWithdrawResult_ErrorStatusImpl(
      data: null == data
          ? _value.data
          : data // ignore: cast_nullable_to_non_nullable
              as LnUrlErrorData,
    ));
  }
}

/// @nodoc

class _$LnUrlWithdrawResult_ErrorStatusImpl implements LnUrlWithdrawResult_ErrorStatus {
  const _$LnUrlWithdrawResult_ErrorStatusImpl({required this.data});

  @override
  final LnUrlErrorData data;

  @override
  String toString() {
    return 'LnUrlWithdrawResult.errorStatus(data: $data)';
  }

  @override
  bool operator ==(Object other) {
    return identical(this, other) ||
        (other.runtimeType == runtimeType &&
            other is _$LnUrlWithdrawResult_ErrorStatusImpl &&
            (identical(other.data, data) || other.data == data));
  }

  @override
  int get hashCode => Object.hash(runtimeType, data);

  @JsonKey(ignore: true)
  @override
  @pragma('vm:prefer-inline')
  _$$LnUrlWithdrawResult_ErrorStatusImplCopyWith<_$LnUrlWithdrawResult_ErrorStatusImpl> get copyWith =>
      __$$LnUrlWithdrawResult_ErrorStatusImplCopyWithImpl<_$LnUrlWithdrawResult_ErrorStatusImpl>(
          this, _$identity);

  @override
  @optionalTypeArgs
  TResult when<TResult extends Object?>({
    required TResult Function(LnUrlWithdrawSuccessData data) ok,
    required TResult Function(LnUrlErrorData data) errorStatus,
  }) {
    return errorStatus(data);
  }

  @override
  @optionalTypeArgs
  TResult? whenOrNull<TResult extends Object?>({
    TResult? Function(LnUrlWithdrawSuccessData data)? ok,
    TResult? Function(LnUrlErrorData data)? errorStatus,
  }) {
    return errorStatus?.call(data);
  }

  @override
  @optionalTypeArgs
  TResult maybeWhen<TResult extends Object?>({
    TResult Function(LnUrlWithdrawSuccessData data)? ok,
    TResult Function(LnUrlErrorData data)? errorStatus,
    required TResult orElse(),
  }) {
    if (errorStatus != null) {
      return errorStatus(data);
    }
    return orElse();
  }

  @override
  @optionalTypeArgs
  TResult map<TResult extends Object?>({
    required TResult Function(LnUrlWithdrawResult_Ok value) ok,
    required TResult Function(LnUrlWithdrawResult_ErrorStatus value) errorStatus,
  }) {
    return errorStatus(this);
  }

  @override
  @optionalTypeArgs
  TResult? mapOrNull<TResult extends Object?>({
    TResult? Function(LnUrlWithdrawResult_Ok value)? ok,
    TResult? Function(LnUrlWithdrawResult_ErrorStatus value)? errorStatus,
  }) {
    return errorStatus?.call(this);
  }

  @override
  @optionalTypeArgs
  TResult maybeMap<TResult extends Object?>({
    TResult Function(LnUrlWithdrawResult_Ok value)? ok,
    TResult Function(LnUrlWithdrawResult_ErrorStatus value)? errorStatus,
    required TResult orElse(),
  }) {
    if (errorStatus != null) {
      return errorStatus(this);
    }
    return orElse();
  }
}

abstract class LnUrlWithdrawResult_ErrorStatus implements LnUrlWithdrawResult {
  const factory LnUrlWithdrawResult_ErrorStatus({required final LnUrlErrorData data}) =
      _$LnUrlWithdrawResult_ErrorStatusImpl;

  @override
  LnUrlErrorData get data;
  @JsonKey(ignore: true)
  _$$LnUrlWithdrawResult_ErrorStatusImplCopyWith<_$LnUrlWithdrawResult_ErrorStatusImpl> get copyWith =>
      throw _privateConstructorUsedError;
}

/// @nodoc
mixin _$NodeConfig {
  GreenlightNodeConfig get config => throw _privateConstructorUsedError;
  @optionalTypeArgs
  TResult when<TResult extends Object?>({
    required TResult Function(GreenlightNodeConfig config) greenlight,
  }) =>
      throw _privateConstructorUsedError;
  @optionalTypeArgs
  TResult? whenOrNull<TResult extends Object?>({
    TResult? Function(GreenlightNodeConfig config)? greenlight,
  }) =>
      throw _privateConstructorUsedError;
  @optionalTypeArgs
  TResult maybeWhen<TResult extends Object?>({
    TResult Function(GreenlightNodeConfig config)? greenlight,
    required TResult orElse(),
  }) =>
      throw _privateConstructorUsedError;
  @optionalTypeArgs
  TResult map<TResult extends Object?>({
    required TResult Function(NodeConfig_Greenlight value) greenlight,
  }) =>
      throw _privateConstructorUsedError;
  @optionalTypeArgs
  TResult? mapOrNull<TResult extends Object?>({
    TResult? Function(NodeConfig_Greenlight value)? greenlight,
  }) =>
      throw _privateConstructorUsedError;
  @optionalTypeArgs
  TResult maybeMap<TResult extends Object?>({
    TResult Function(NodeConfig_Greenlight value)? greenlight,
    required TResult orElse(),
  }) =>
      throw _privateConstructorUsedError;

  @JsonKey(ignore: true)
  $NodeConfigCopyWith<NodeConfig> get copyWith => throw _privateConstructorUsedError;
}

/// @nodoc
abstract class $NodeConfigCopyWith<$Res> {
  factory $NodeConfigCopyWith(NodeConfig value, $Res Function(NodeConfig) then) =
      _$NodeConfigCopyWithImpl<$Res, NodeConfig>;
  @useResult
  $Res call({GreenlightNodeConfig config});
}

/// @nodoc
class _$NodeConfigCopyWithImpl<$Res, $Val extends NodeConfig> implements $NodeConfigCopyWith<$Res> {
  _$NodeConfigCopyWithImpl(this._value, this._then);

  // ignore: unused_field
  final $Val _value;
  // ignore: unused_field
  final $Res Function($Val) _then;

  @pragma('vm:prefer-inline')
  @override
  $Res call({
    Object? config = null,
  }) {
    return _then(_value.copyWith(
      config: null == config
          ? _value.config
          : config // ignore: cast_nullable_to_non_nullable
              as GreenlightNodeConfig,
    ) as $Val);
  }
}

/// @nodoc
abstract class _$$NodeConfig_GreenlightImplCopyWith<$Res> implements $NodeConfigCopyWith<$Res> {
  factory _$$NodeConfig_GreenlightImplCopyWith(
          _$NodeConfig_GreenlightImpl value, $Res Function(_$NodeConfig_GreenlightImpl) then) =
      __$$NodeConfig_GreenlightImplCopyWithImpl<$Res>;
  @override
  @useResult
  $Res call({GreenlightNodeConfig config});
}

/// @nodoc
class __$$NodeConfig_GreenlightImplCopyWithImpl<$Res>
    extends _$NodeConfigCopyWithImpl<$Res, _$NodeConfig_GreenlightImpl>
    implements _$$NodeConfig_GreenlightImplCopyWith<$Res> {
  __$$NodeConfig_GreenlightImplCopyWithImpl(
      _$NodeConfig_GreenlightImpl _value, $Res Function(_$NodeConfig_GreenlightImpl) _then)
      : super(_value, _then);

  @pragma('vm:prefer-inline')
  @override
  $Res call({
    Object? config = null,
  }) {
    return _then(_$NodeConfig_GreenlightImpl(
      config: null == config
          ? _value.config
          : config // ignore: cast_nullable_to_non_nullable
              as GreenlightNodeConfig,
    ));
  }
}

/// @nodoc

class _$NodeConfig_GreenlightImpl implements NodeConfig_Greenlight {
  const _$NodeConfig_GreenlightImpl({required this.config});

  @override
  final GreenlightNodeConfig config;

  @override
  String toString() {
    return 'NodeConfig.greenlight(config: $config)';
  }

  @override
  bool operator ==(Object other) {
    return identical(this, other) ||
        (other.runtimeType == runtimeType &&
            other is _$NodeConfig_GreenlightImpl &&
            (identical(other.config, config) || other.config == config));
  }

  @override
  int get hashCode => Object.hash(runtimeType, config);

  @JsonKey(ignore: true)
  @override
  @pragma('vm:prefer-inline')
  _$$NodeConfig_GreenlightImplCopyWith<_$NodeConfig_GreenlightImpl> get copyWith =>
      __$$NodeConfig_GreenlightImplCopyWithImpl<_$NodeConfig_GreenlightImpl>(this, _$identity);

  @override
  @optionalTypeArgs
  TResult when<TResult extends Object?>({
    required TResult Function(GreenlightNodeConfig config) greenlight,
  }) {
    return greenlight(config);
  }

  @override
  @optionalTypeArgs
  TResult? whenOrNull<TResult extends Object?>({
    TResult? Function(GreenlightNodeConfig config)? greenlight,
  }) {
    return greenlight?.call(config);
  }

  @override
  @optionalTypeArgs
  TResult maybeWhen<TResult extends Object?>({
    TResult Function(GreenlightNodeConfig config)? greenlight,
    required TResult orElse(),
  }) {
    if (greenlight != null) {
      return greenlight(config);
    }
    return orElse();
  }

  @override
  @optionalTypeArgs
  TResult map<TResult extends Object?>({
    required TResult Function(NodeConfig_Greenlight value) greenlight,
  }) {
    return greenlight(this);
  }

  @override
  @optionalTypeArgs
  TResult? mapOrNull<TResult extends Object?>({
    TResult? Function(NodeConfig_Greenlight value)? greenlight,
  }) {
    return greenlight?.call(this);
  }

  @override
  @optionalTypeArgs
  TResult maybeMap<TResult extends Object?>({
    TResult Function(NodeConfig_Greenlight value)? greenlight,
    required TResult orElse(),
  }) {
    if (greenlight != null) {
      return greenlight(this);
    }
    return orElse();
  }
}

abstract class NodeConfig_Greenlight implements NodeConfig {
  const factory NodeConfig_Greenlight({required final GreenlightNodeConfig config}) =
      _$NodeConfig_GreenlightImpl;

  @override
  GreenlightNodeConfig get config;
  @override
  @JsonKey(ignore: true)
  _$$NodeConfig_GreenlightImplCopyWith<_$NodeConfig_GreenlightImpl> get copyWith =>
      throw _privateConstructorUsedError;
}

/// @nodoc
mixin _$NodeCredentials {
  GreenlightCredentials get credentials => throw _privateConstructorUsedError;
  @optionalTypeArgs
  TResult when<TResult extends Object?>({
    required TResult Function(GreenlightCredentials credentials) greenlight,
  }) =>
      throw _privateConstructorUsedError;
  @optionalTypeArgs
  TResult? whenOrNull<TResult extends Object?>({
    TResult? Function(GreenlightCredentials credentials)? greenlight,
  }) =>
      throw _privateConstructorUsedError;
  @optionalTypeArgs
  TResult maybeWhen<TResult extends Object?>({
    TResult Function(GreenlightCredentials credentials)? greenlight,
    required TResult orElse(),
  }) =>
      throw _privateConstructorUsedError;
  @optionalTypeArgs
  TResult map<TResult extends Object?>({
    required TResult Function(NodeCredentials_Greenlight value) greenlight,
  }) =>
      throw _privateConstructorUsedError;
  @optionalTypeArgs
  TResult? mapOrNull<TResult extends Object?>({
    TResult? Function(NodeCredentials_Greenlight value)? greenlight,
  }) =>
      throw _privateConstructorUsedError;
  @optionalTypeArgs
  TResult maybeMap<TResult extends Object?>({
    TResult Function(NodeCredentials_Greenlight value)? greenlight,
    required TResult orElse(),
  }) =>
      throw _privateConstructorUsedError;

  @JsonKey(ignore: true)
  $NodeCredentialsCopyWith<NodeCredentials> get copyWith => throw _privateConstructorUsedError;
}

/// @nodoc
abstract class $NodeCredentialsCopyWith<$Res> {
  factory $NodeCredentialsCopyWith(NodeCredentials value, $Res Function(NodeCredentials) then) =
      _$NodeCredentialsCopyWithImpl<$Res, NodeCredentials>;
  @useResult
  $Res call({GreenlightCredentials credentials});
}

/// @nodoc
class _$NodeCredentialsCopyWithImpl<$Res, $Val extends NodeCredentials>
    implements $NodeCredentialsCopyWith<$Res> {
  _$NodeCredentialsCopyWithImpl(this._value, this._then);

  // ignore: unused_field
  final $Val _value;
  // ignore: unused_field
  final $Res Function($Val) _then;

  @pragma('vm:prefer-inline')
  @override
  $Res call({
    Object? credentials = null,
  }) {
    return _then(_value.copyWith(
      credentials: null == credentials
          ? _value.credentials
          : credentials // ignore: cast_nullable_to_non_nullable
              as GreenlightCredentials,
    ) as $Val);
  }
}

/// @nodoc
abstract class _$$NodeCredentials_GreenlightImplCopyWith<$Res> implements $NodeCredentialsCopyWith<$Res> {
  factory _$$NodeCredentials_GreenlightImplCopyWith(
          _$NodeCredentials_GreenlightImpl value, $Res Function(_$NodeCredentials_GreenlightImpl) then) =
      __$$NodeCredentials_GreenlightImplCopyWithImpl<$Res>;
  @override
  @useResult
  $Res call({GreenlightCredentials credentials});
}

/// @nodoc
class __$$NodeCredentials_GreenlightImplCopyWithImpl<$Res>
    extends _$NodeCredentialsCopyWithImpl<$Res, _$NodeCredentials_GreenlightImpl>
    implements _$$NodeCredentials_GreenlightImplCopyWith<$Res> {
  __$$NodeCredentials_GreenlightImplCopyWithImpl(
      _$NodeCredentials_GreenlightImpl _value, $Res Function(_$NodeCredentials_GreenlightImpl) _then)
      : super(_value, _then);

  @pragma('vm:prefer-inline')
  @override
  $Res call({
    Object? credentials = null,
  }) {
    return _then(_$NodeCredentials_GreenlightImpl(
      credentials: null == credentials
          ? _value.credentials
          : credentials // ignore: cast_nullable_to_non_nullable
              as GreenlightCredentials,
    ));
  }
}

/// @nodoc

class _$NodeCredentials_GreenlightImpl implements NodeCredentials_Greenlight {
  const _$NodeCredentials_GreenlightImpl({required this.credentials});

  @override
  final GreenlightCredentials credentials;

  @override
  String toString() {
    return 'NodeCredentials.greenlight(credentials: $credentials)';
  }

  @override
  bool operator ==(Object other) {
    return identical(this, other) ||
        (other.runtimeType == runtimeType &&
            other is _$NodeCredentials_GreenlightImpl &&
            (identical(other.credentials, credentials) || other.credentials == credentials));
  }

  @override
  int get hashCode => Object.hash(runtimeType, credentials);

  @JsonKey(ignore: true)
  @override
  @pragma('vm:prefer-inline')
  _$$NodeCredentials_GreenlightImplCopyWith<_$NodeCredentials_GreenlightImpl> get copyWith =>
      __$$NodeCredentials_GreenlightImplCopyWithImpl<_$NodeCredentials_GreenlightImpl>(this, _$identity);

  @override
  @optionalTypeArgs
  TResult when<TResult extends Object?>({
    required TResult Function(GreenlightCredentials credentials) greenlight,
  }) {
    return greenlight(credentials);
  }

  @override
  @optionalTypeArgs
  TResult? whenOrNull<TResult extends Object?>({
    TResult? Function(GreenlightCredentials credentials)? greenlight,
  }) {
    return greenlight?.call(credentials);
  }

  @override
  @optionalTypeArgs
  TResult maybeWhen<TResult extends Object?>({
    TResult Function(GreenlightCredentials credentials)? greenlight,
    required TResult orElse(),
  }) {
    if (greenlight != null) {
      return greenlight(credentials);
    }
    return orElse();
  }

  @override
  @optionalTypeArgs
  TResult map<TResult extends Object?>({
    required TResult Function(NodeCredentials_Greenlight value) greenlight,
  }) {
    return greenlight(this);
  }

  @override
  @optionalTypeArgs
  TResult? mapOrNull<TResult extends Object?>({
    TResult? Function(NodeCredentials_Greenlight value)? greenlight,
  }) {
    return greenlight?.call(this);
  }

  @override
  @optionalTypeArgs
  TResult maybeMap<TResult extends Object?>({
    TResult Function(NodeCredentials_Greenlight value)? greenlight,
    required TResult orElse(),
  }) {
    if (greenlight != null) {
      return greenlight(this);
    }
    return orElse();
  }
}

abstract class NodeCredentials_Greenlight implements NodeCredentials {
  const factory NodeCredentials_Greenlight({required final GreenlightCredentials credentials}) =
      _$NodeCredentials_GreenlightImpl;

  @override
  GreenlightCredentials get credentials;
  @override
  @JsonKey(ignore: true)
  _$$NodeCredentials_GreenlightImplCopyWith<_$NodeCredentials_GreenlightImpl> get copyWith =>
      throw _privateConstructorUsedError;
}

/// @nodoc
mixin _$PaymentDetails {
  Object get data => throw _privateConstructorUsedError;
  @optionalTypeArgs
  TResult when<TResult extends Object?>({
    required TResult Function(LnPaymentDetails data) ln,
    required TResult Function(ClosedChannelPaymentDetails data) closedChannel,
  }) =>
      throw _privateConstructorUsedError;
  @optionalTypeArgs
  TResult? whenOrNull<TResult extends Object?>({
    TResult? Function(LnPaymentDetails data)? ln,
    TResult? Function(ClosedChannelPaymentDetails data)? closedChannel,
  }) =>
      throw _privateConstructorUsedError;
  @optionalTypeArgs
  TResult maybeWhen<TResult extends Object?>({
    TResult Function(LnPaymentDetails data)? ln,
    TResult Function(ClosedChannelPaymentDetails data)? closedChannel,
    required TResult orElse(),
  }) =>
      throw _privateConstructorUsedError;
  @optionalTypeArgs
  TResult map<TResult extends Object?>({
    required TResult Function(PaymentDetails_Ln value) ln,
    required TResult Function(PaymentDetails_ClosedChannel value) closedChannel,
  }) =>
      throw _privateConstructorUsedError;
  @optionalTypeArgs
  TResult? mapOrNull<TResult extends Object?>({
    TResult? Function(PaymentDetails_Ln value)? ln,
    TResult? Function(PaymentDetails_ClosedChannel value)? closedChannel,
  }) =>
      throw _privateConstructorUsedError;
  @optionalTypeArgs
  TResult maybeMap<TResult extends Object?>({
    TResult Function(PaymentDetails_Ln value)? ln,
    TResult Function(PaymentDetails_ClosedChannel value)? closedChannel,
    required TResult orElse(),
  }) =>
      throw _privateConstructorUsedError;
}

/// @nodoc
abstract class $PaymentDetailsCopyWith<$Res> {
  factory $PaymentDetailsCopyWith(PaymentDetails value, $Res Function(PaymentDetails) then) =
      _$PaymentDetailsCopyWithImpl<$Res, PaymentDetails>;
}

/// @nodoc
class _$PaymentDetailsCopyWithImpl<$Res, $Val extends PaymentDetails>
    implements $PaymentDetailsCopyWith<$Res> {
  _$PaymentDetailsCopyWithImpl(this._value, this._then);

  // ignore: unused_field
  final $Val _value;
  // ignore: unused_field
  final $Res Function($Val) _then;
}

/// @nodoc
abstract class _$$PaymentDetails_LnImplCopyWith<$Res> {
  factory _$$PaymentDetails_LnImplCopyWith(
          _$PaymentDetails_LnImpl value, $Res Function(_$PaymentDetails_LnImpl) then) =
      __$$PaymentDetails_LnImplCopyWithImpl<$Res>;
  @useResult
  $Res call({LnPaymentDetails data});
}

/// @nodoc
class __$$PaymentDetails_LnImplCopyWithImpl<$Res>
    extends _$PaymentDetailsCopyWithImpl<$Res, _$PaymentDetails_LnImpl>
    implements _$$PaymentDetails_LnImplCopyWith<$Res> {
  __$$PaymentDetails_LnImplCopyWithImpl(
      _$PaymentDetails_LnImpl _value, $Res Function(_$PaymentDetails_LnImpl) _then)
      : super(_value, _then);

  @pragma('vm:prefer-inline')
  @override
  $Res call({
    Object? data = null,
  }) {
    return _then(_$PaymentDetails_LnImpl(
      data: null == data
          ? _value.data
          : data // ignore: cast_nullable_to_non_nullable
              as LnPaymentDetails,
    ));
  }
}

/// @nodoc

class _$PaymentDetails_LnImpl implements PaymentDetails_Ln {
  const _$PaymentDetails_LnImpl({required this.data});

  @override
  final LnPaymentDetails data;

  @override
  String toString() {
    return 'PaymentDetails.ln(data: $data)';
  }

  @override
  bool operator ==(Object other) {
    return identical(this, other) ||
        (other.runtimeType == runtimeType &&
            other is _$PaymentDetails_LnImpl &&
            (identical(other.data, data) || other.data == data));
  }

  @override
  int get hashCode => Object.hash(runtimeType, data);

  @JsonKey(ignore: true)
  @override
  @pragma('vm:prefer-inline')
  _$$PaymentDetails_LnImplCopyWith<_$PaymentDetails_LnImpl> get copyWith =>
      __$$PaymentDetails_LnImplCopyWithImpl<_$PaymentDetails_LnImpl>(this, _$identity);

  @override
  @optionalTypeArgs
  TResult when<TResult extends Object?>({
    required TResult Function(LnPaymentDetails data) ln,
    required TResult Function(ClosedChannelPaymentDetails data) closedChannel,
  }) {
    return ln(data);
  }

  @override
  @optionalTypeArgs
  TResult? whenOrNull<TResult extends Object?>({
    TResult? Function(LnPaymentDetails data)? ln,
    TResult? Function(ClosedChannelPaymentDetails data)? closedChannel,
  }) {
    return ln?.call(data);
  }

  @override
  @optionalTypeArgs
  TResult maybeWhen<TResult extends Object?>({
    TResult Function(LnPaymentDetails data)? ln,
    TResult Function(ClosedChannelPaymentDetails data)? closedChannel,
    required TResult orElse(),
  }) {
    if (ln != null) {
      return ln(data);
    }
    return orElse();
  }

  @override
  @optionalTypeArgs
  TResult map<TResult extends Object?>({
    required TResult Function(PaymentDetails_Ln value) ln,
    required TResult Function(PaymentDetails_ClosedChannel value) closedChannel,
  }) {
    return ln(this);
  }

  @override
  @optionalTypeArgs
  TResult? mapOrNull<TResult extends Object?>({
    TResult? Function(PaymentDetails_Ln value)? ln,
    TResult? Function(PaymentDetails_ClosedChannel value)? closedChannel,
  }) {
    return ln?.call(this);
  }

  @override
  @optionalTypeArgs
  TResult maybeMap<TResult extends Object?>({
    TResult Function(PaymentDetails_Ln value)? ln,
    TResult Function(PaymentDetails_ClosedChannel value)? closedChannel,
    required TResult orElse(),
  }) {
    if (ln != null) {
      return ln(this);
    }
    return orElse();
  }
}

abstract class PaymentDetails_Ln implements PaymentDetails {
  const factory PaymentDetails_Ln({required final LnPaymentDetails data}) = _$PaymentDetails_LnImpl;

  @override
  LnPaymentDetails get data;
  @JsonKey(ignore: true)
  _$$PaymentDetails_LnImplCopyWith<_$PaymentDetails_LnImpl> get copyWith =>
      throw _privateConstructorUsedError;
}

/// @nodoc
abstract class _$$PaymentDetails_ClosedChannelImplCopyWith<$Res> {
  factory _$$PaymentDetails_ClosedChannelImplCopyWith(
          _$PaymentDetails_ClosedChannelImpl value, $Res Function(_$PaymentDetails_ClosedChannelImpl) then) =
      __$$PaymentDetails_ClosedChannelImplCopyWithImpl<$Res>;
  @useResult
  $Res call({ClosedChannelPaymentDetails data});
}

/// @nodoc
class __$$PaymentDetails_ClosedChannelImplCopyWithImpl<$Res>
    extends _$PaymentDetailsCopyWithImpl<$Res, _$PaymentDetails_ClosedChannelImpl>
    implements _$$PaymentDetails_ClosedChannelImplCopyWith<$Res> {
  __$$PaymentDetails_ClosedChannelImplCopyWithImpl(
      _$PaymentDetails_ClosedChannelImpl _value, $Res Function(_$PaymentDetails_ClosedChannelImpl) _then)
      : super(_value, _then);

  @pragma('vm:prefer-inline')
  @override
  $Res call({
    Object? data = null,
  }) {
    return _then(_$PaymentDetails_ClosedChannelImpl(
      data: null == data
          ? _value.data
          : data // ignore: cast_nullable_to_non_nullable
              as ClosedChannelPaymentDetails,
    ));
  }
}

/// @nodoc

class _$PaymentDetails_ClosedChannelImpl implements PaymentDetails_ClosedChannel {
  const _$PaymentDetails_ClosedChannelImpl({required this.data});

  @override
  final ClosedChannelPaymentDetails data;

  @override
  String toString() {
    return 'PaymentDetails.closedChannel(data: $data)';
  }

  @override
  bool operator ==(Object other) {
    return identical(this, other) ||
        (other.runtimeType == runtimeType &&
            other is _$PaymentDetails_ClosedChannelImpl &&
            (identical(other.data, data) || other.data == data));
  }

  @override
  int get hashCode => Object.hash(runtimeType, data);

  @JsonKey(ignore: true)
  @override
  @pragma('vm:prefer-inline')
  _$$PaymentDetails_ClosedChannelImplCopyWith<_$PaymentDetails_ClosedChannelImpl> get copyWith =>
      __$$PaymentDetails_ClosedChannelImplCopyWithImpl<_$PaymentDetails_ClosedChannelImpl>(this, _$identity);

  @override
  @optionalTypeArgs
  TResult when<TResult extends Object?>({
    required TResult Function(LnPaymentDetails data) ln,
    required TResult Function(ClosedChannelPaymentDetails data) closedChannel,
  }) {
    return closedChannel(data);
  }

  @override
  @optionalTypeArgs
  TResult? whenOrNull<TResult extends Object?>({
    TResult? Function(LnPaymentDetails data)? ln,
    TResult? Function(ClosedChannelPaymentDetails data)? closedChannel,
  }) {
    return closedChannel?.call(data);
  }

  @override
  @optionalTypeArgs
  TResult maybeWhen<TResult extends Object?>({
    TResult Function(LnPaymentDetails data)? ln,
    TResult Function(ClosedChannelPaymentDetails data)? closedChannel,
    required TResult orElse(),
  }) {
    if (closedChannel != null) {
      return closedChannel(data);
    }
    return orElse();
  }

  @override
  @optionalTypeArgs
  TResult map<TResult extends Object?>({
    required TResult Function(PaymentDetails_Ln value) ln,
    required TResult Function(PaymentDetails_ClosedChannel value) closedChannel,
  }) {
    return closedChannel(this);
  }

  @override
  @optionalTypeArgs
  TResult? mapOrNull<TResult extends Object?>({
    TResult? Function(PaymentDetails_Ln value)? ln,
    TResult? Function(PaymentDetails_ClosedChannel value)? closedChannel,
  }) {
    return closedChannel?.call(this);
  }

  @override
  @optionalTypeArgs
  TResult maybeMap<TResult extends Object?>({
    TResult Function(PaymentDetails_Ln value)? ln,
    TResult Function(PaymentDetails_ClosedChannel value)? closedChannel,
    required TResult orElse(),
  }) {
    if (closedChannel != null) {
      return closedChannel(this);
    }
    return orElse();
  }
}

abstract class PaymentDetails_ClosedChannel implements PaymentDetails {
  const factory PaymentDetails_ClosedChannel({required final ClosedChannelPaymentDetails data}) =
      _$PaymentDetails_ClosedChannelImpl;

  @override
  ClosedChannelPaymentDetails get data;
  @JsonKey(ignore: true)
  _$$PaymentDetails_ClosedChannelImplCopyWith<_$PaymentDetails_ClosedChannelImpl> get copyWith =>
      throw _privateConstructorUsedError;
}

/// @nodoc
<<<<<<< HEAD
mixin _$ReportIssueRequest {
  ReportPaymentFailureDetails get data => throw _privateConstructorUsedError;
  @optionalTypeArgs
  TResult when<TResult extends Object?>({
    required TResult Function(ReportPaymentFailureDetails data) paymentFailure,
=======
mixin _$NodeCredentials {
  GreenlightDeviceCredentials get credentials => throw _privateConstructorUsedError;
  @optionalTypeArgs
  TResult when<TResult extends Object?>({
    required TResult Function(GreenlightDeviceCredentials credentials) greenlight,
>>>>>>> c466e22a
  }) =>
      throw _privateConstructorUsedError;
  @optionalTypeArgs
  TResult? whenOrNull<TResult extends Object?>({
<<<<<<< HEAD
    TResult? Function(ReportPaymentFailureDetails data)? paymentFailure,
=======
    TResult? Function(GreenlightDeviceCredentials credentials)? greenlight,
>>>>>>> c466e22a
  }) =>
      throw _privateConstructorUsedError;
  @optionalTypeArgs
  TResult maybeWhen<TResult extends Object?>({
<<<<<<< HEAD
    TResult Function(ReportPaymentFailureDetails data)? paymentFailure,
=======
    TResult Function(GreenlightDeviceCredentials credentials)? greenlight,
>>>>>>> c466e22a
    required TResult orElse(),
  }) =>
      throw _privateConstructorUsedError;
  @optionalTypeArgs
  TResult map<TResult extends Object?>({
    required TResult Function(ReportIssueRequest_PaymentFailure value) paymentFailure,
  }) =>
      throw _privateConstructorUsedError;
  @optionalTypeArgs
  TResult? mapOrNull<TResult extends Object?>({
    TResult? Function(ReportIssueRequest_PaymentFailure value)? paymentFailure,
  }) =>
      throw _privateConstructorUsedError;
  @optionalTypeArgs
  TResult maybeMap<TResult extends Object?>({
    TResult Function(ReportIssueRequest_PaymentFailure value)? paymentFailure,
    required TResult orElse(),
  }) =>
      throw _privateConstructorUsedError;

  @JsonKey(ignore: true)
  $ReportIssueRequestCopyWith<ReportIssueRequest> get copyWith => throw _privateConstructorUsedError;
}

/// @nodoc
abstract class $ReportIssueRequestCopyWith<$Res> {
  factory $ReportIssueRequestCopyWith(ReportIssueRequest value, $Res Function(ReportIssueRequest) then) =
      _$ReportIssueRequestCopyWithImpl<$Res, ReportIssueRequest>;
  @useResult
<<<<<<< HEAD
  $Res call({ReportPaymentFailureDetails data});
=======
  $Res call({GreenlightDeviceCredentials credentials});
>>>>>>> c466e22a
}

/// @nodoc
class _$ReportIssueRequestCopyWithImpl<$Res, $Val extends ReportIssueRequest>
    implements $ReportIssueRequestCopyWith<$Res> {
  _$ReportIssueRequestCopyWithImpl(this._value, this._then);

  // ignore: unused_field
  final $Val _value;
  // ignore: unused_field
  final $Res Function($Val) _then;

  @pragma('vm:prefer-inline')
  @override
  $Res call({
    Object? data = null,
  }) {
    return _then(_value.copyWith(
<<<<<<< HEAD
      data: null == data
          ? _value.data
          : data // ignore: cast_nullable_to_non_nullable
              as ReportPaymentFailureDetails,
=======
      credentials: null == credentials
          ? _value.credentials
          : credentials // ignore: cast_nullable_to_non_nullable
              as GreenlightDeviceCredentials,
>>>>>>> c466e22a
    ) as $Val);
  }
}

/// @nodoc
abstract class _$$ReportIssueRequest_PaymentFailureImplCopyWith<$Res>
    implements $ReportIssueRequestCopyWith<$Res> {
  factory _$$ReportIssueRequest_PaymentFailureImplCopyWith(_$ReportIssueRequest_PaymentFailureImpl value,
          $Res Function(_$ReportIssueRequest_PaymentFailureImpl) then) =
      __$$ReportIssueRequest_PaymentFailureImplCopyWithImpl<$Res>;
  @override
  @useResult
<<<<<<< HEAD
  $Res call({ReportPaymentFailureDetails data});
}

/// @nodoc
class __$$ReportIssueRequest_PaymentFailureImplCopyWithImpl<$Res>
    extends _$ReportIssueRequestCopyWithImpl<$Res, _$ReportIssueRequest_PaymentFailureImpl>
    implements _$$ReportIssueRequest_PaymentFailureImplCopyWith<$Res> {
  __$$ReportIssueRequest_PaymentFailureImplCopyWithImpl(_$ReportIssueRequest_PaymentFailureImpl _value,
      $Res Function(_$ReportIssueRequest_PaymentFailureImpl) _then)
=======
  $Res call({GreenlightDeviceCredentials credentials});
}

/// @nodoc
class __$$NodeCredentials_GreenlightImplCopyWithImpl<$Res>
    extends _$NodeCredentialsCopyWithImpl<$Res, _$NodeCredentials_GreenlightImpl>
    implements _$$NodeCredentials_GreenlightImplCopyWith<$Res> {
  __$$NodeCredentials_GreenlightImplCopyWithImpl(
      _$NodeCredentials_GreenlightImpl _value, $Res Function(_$NodeCredentials_GreenlightImpl) _then)
>>>>>>> c466e22a
      : super(_value, _then);

  @pragma('vm:prefer-inline')
  @override
  $Res call({
    Object? data = null,
  }) {
<<<<<<< HEAD
    return _then(_$ReportIssueRequest_PaymentFailureImpl(
      data: null == data
          ? _value.data
          : data // ignore: cast_nullable_to_non_nullable
              as ReportPaymentFailureDetails,
=======
    return _then(_$NodeCredentials_GreenlightImpl(
      credentials: null == credentials
          ? _value.credentials
          : credentials // ignore: cast_nullable_to_non_nullable
              as GreenlightDeviceCredentials,
>>>>>>> c466e22a
    ));
  }
}

/// @nodoc

class _$ReportIssueRequest_PaymentFailureImpl implements ReportIssueRequest_PaymentFailure {
  const _$ReportIssueRequest_PaymentFailureImpl({required this.data});

  @override
<<<<<<< HEAD
  final ReportPaymentFailureDetails data;
=======
  final GreenlightDeviceCredentials credentials;
>>>>>>> c466e22a

  @override
  String toString() {
    return 'ReportIssueRequest.paymentFailure(data: $data)';
  }

  @override
  bool operator ==(Object other) {
    return identical(this, other) ||
        (other.runtimeType == runtimeType &&
            other is _$ReportIssueRequest_PaymentFailureImpl &&
            (identical(other.data, data) || other.data == data));
  }

  @override
  int get hashCode => Object.hash(runtimeType, data);

  @JsonKey(ignore: true)
  @override
  @pragma('vm:prefer-inline')
  _$$ReportIssueRequest_PaymentFailureImplCopyWith<_$ReportIssueRequest_PaymentFailureImpl> get copyWith =>
      __$$ReportIssueRequest_PaymentFailureImplCopyWithImpl<_$ReportIssueRequest_PaymentFailureImpl>(
          this, _$identity);

  @override
  @optionalTypeArgs
  TResult when<TResult extends Object?>({
<<<<<<< HEAD
    required TResult Function(ReportPaymentFailureDetails data) paymentFailure,
=======
    required TResult Function(GreenlightDeviceCredentials credentials) greenlight,
>>>>>>> c466e22a
  }) {
    return paymentFailure(data);
  }

  @override
  @optionalTypeArgs
  TResult? whenOrNull<TResult extends Object?>({
<<<<<<< HEAD
    TResult? Function(ReportPaymentFailureDetails data)? paymentFailure,
=======
    TResult? Function(GreenlightDeviceCredentials credentials)? greenlight,
>>>>>>> c466e22a
  }) {
    return paymentFailure?.call(data);
  }

  @override
  @optionalTypeArgs
  TResult maybeWhen<TResult extends Object?>({
<<<<<<< HEAD
    TResult Function(ReportPaymentFailureDetails data)? paymentFailure,
=======
    TResult Function(GreenlightDeviceCredentials credentials)? greenlight,
>>>>>>> c466e22a
    required TResult orElse(),
  }) {
    if (paymentFailure != null) {
      return paymentFailure(data);
    }
    return orElse();
  }

  @override
  @optionalTypeArgs
  TResult map<TResult extends Object?>({
    required TResult Function(ReportIssueRequest_PaymentFailure value) paymentFailure,
  }) {
    return paymentFailure(this);
  }

  @override
  @optionalTypeArgs
  TResult? mapOrNull<TResult extends Object?>({
    TResult? Function(ReportIssueRequest_PaymentFailure value)? paymentFailure,
  }) {
    return paymentFailure?.call(this);
  }

  @override
  @optionalTypeArgs
  TResult maybeMap<TResult extends Object?>({
    TResult Function(ReportIssueRequest_PaymentFailure value)? paymentFailure,
    required TResult orElse(),
  }) {
    if (paymentFailure != null) {
      return paymentFailure(this);
    }
    return orElse();
  }
}

<<<<<<< HEAD
abstract class ReportIssueRequest_PaymentFailure implements ReportIssueRequest {
  const factory ReportIssueRequest_PaymentFailure({required final ReportPaymentFailureDetails data}) =
      _$ReportIssueRequest_PaymentFailureImpl;

  @override
  ReportPaymentFailureDetails get data;
=======
abstract class NodeCredentials_Greenlight implements NodeCredentials {
  const factory NodeCredentials_Greenlight({required final GreenlightDeviceCredentials credentials}) =
      _$NodeCredentials_GreenlightImpl;

  @override
  GreenlightDeviceCredentials get credentials;
>>>>>>> c466e22a
  @override
  @JsonKey(ignore: true)
  _$$ReportIssueRequest_PaymentFailureImplCopyWith<_$ReportIssueRequest_PaymentFailureImpl> get copyWith =>
      throw _privateConstructorUsedError;
}

/// @nodoc
mixin _$SuccessActionProcessed {
  @optionalTypeArgs
  TResult when<TResult extends Object?>({
    required TResult Function(AesSuccessActionDataResult result) aes,
    required TResult Function(MessageSuccessActionData data) message,
    required TResult Function(UrlSuccessActionData data) url,
  }) =>
      throw _privateConstructorUsedError;
  @optionalTypeArgs
  TResult? whenOrNull<TResult extends Object?>({
    TResult? Function(AesSuccessActionDataResult result)? aes,
    TResult? Function(MessageSuccessActionData data)? message,
    TResult? Function(UrlSuccessActionData data)? url,
  }) =>
      throw _privateConstructorUsedError;
  @optionalTypeArgs
  TResult maybeWhen<TResult extends Object?>({
    TResult Function(AesSuccessActionDataResult result)? aes,
    TResult Function(MessageSuccessActionData data)? message,
    TResult Function(UrlSuccessActionData data)? url,
    required TResult orElse(),
  }) =>
      throw _privateConstructorUsedError;
  @optionalTypeArgs
  TResult map<TResult extends Object?>({
    required TResult Function(SuccessActionProcessed_Aes value) aes,
    required TResult Function(SuccessActionProcessed_Message value) message,
    required TResult Function(SuccessActionProcessed_Url value) url,
  }) =>
      throw _privateConstructorUsedError;
  @optionalTypeArgs
  TResult? mapOrNull<TResult extends Object?>({
    TResult? Function(SuccessActionProcessed_Aes value)? aes,
    TResult? Function(SuccessActionProcessed_Message value)? message,
    TResult? Function(SuccessActionProcessed_Url value)? url,
  }) =>
      throw _privateConstructorUsedError;
  @optionalTypeArgs
  TResult maybeMap<TResult extends Object?>({
    TResult Function(SuccessActionProcessed_Aes value)? aes,
    TResult Function(SuccessActionProcessed_Message value)? message,
    TResult Function(SuccessActionProcessed_Url value)? url,
    required TResult orElse(),
  }) =>
      throw _privateConstructorUsedError;
}

/// @nodoc
abstract class $SuccessActionProcessedCopyWith<$Res> {
  factory $SuccessActionProcessedCopyWith(
          SuccessActionProcessed value, $Res Function(SuccessActionProcessed) then) =
      _$SuccessActionProcessedCopyWithImpl<$Res, SuccessActionProcessed>;
}

/// @nodoc
class _$SuccessActionProcessedCopyWithImpl<$Res, $Val extends SuccessActionProcessed>
    implements $SuccessActionProcessedCopyWith<$Res> {
  _$SuccessActionProcessedCopyWithImpl(this._value, this._then);

  // ignore: unused_field
  final $Val _value;
  // ignore: unused_field
  final $Res Function($Val) _then;
}

/// @nodoc
abstract class _$$SuccessActionProcessed_AesImplCopyWith<$Res> {
  factory _$$SuccessActionProcessed_AesImplCopyWith(
          _$SuccessActionProcessed_AesImpl value, $Res Function(_$SuccessActionProcessed_AesImpl) then) =
      __$$SuccessActionProcessed_AesImplCopyWithImpl<$Res>;
  @useResult
  $Res call({AesSuccessActionDataResult result});

  $AesSuccessActionDataResultCopyWith<$Res> get result;
}

/// @nodoc
class __$$SuccessActionProcessed_AesImplCopyWithImpl<$Res>
    extends _$SuccessActionProcessedCopyWithImpl<$Res, _$SuccessActionProcessed_AesImpl>
    implements _$$SuccessActionProcessed_AesImplCopyWith<$Res> {
  __$$SuccessActionProcessed_AesImplCopyWithImpl(
      _$SuccessActionProcessed_AesImpl _value, $Res Function(_$SuccessActionProcessed_AesImpl) _then)
      : super(_value, _then);

  @pragma('vm:prefer-inline')
  @override
  $Res call({
    Object? result = null,
  }) {
    return _then(_$SuccessActionProcessed_AesImpl(
      result: null == result
          ? _value.result
          : result // ignore: cast_nullable_to_non_nullable
              as AesSuccessActionDataResult,
    ));
  }

  @override
  @pragma('vm:prefer-inline')
  $AesSuccessActionDataResultCopyWith<$Res> get result {
    return $AesSuccessActionDataResultCopyWith<$Res>(_value.result, (value) {
      return _then(_value.copyWith(result: value));
    });
  }
}

/// @nodoc

class _$SuccessActionProcessed_AesImpl implements SuccessActionProcessed_Aes {
  const _$SuccessActionProcessed_AesImpl({required this.result});

  @override
  final AesSuccessActionDataResult result;

  @override
  String toString() {
    return 'SuccessActionProcessed.aes(result: $result)';
  }

  @override
  bool operator ==(Object other) {
    return identical(this, other) ||
        (other.runtimeType == runtimeType &&
            other is _$SuccessActionProcessed_AesImpl &&
            (identical(other.result, result) || other.result == result));
  }

  @override
  int get hashCode => Object.hash(runtimeType, result);

  @JsonKey(ignore: true)
  @override
  @pragma('vm:prefer-inline')
  _$$SuccessActionProcessed_AesImplCopyWith<_$SuccessActionProcessed_AesImpl> get copyWith =>
      __$$SuccessActionProcessed_AesImplCopyWithImpl<_$SuccessActionProcessed_AesImpl>(this, _$identity);

  @override
  @optionalTypeArgs
  TResult when<TResult extends Object?>({
    required TResult Function(AesSuccessActionDataResult result) aes,
    required TResult Function(MessageSuccessActionData data) message,
    required TResult Function(UrlSuccessActionData data) url,
  }) {
    return aes(result);
  }

  @override
  @optionalTypeArgs
  TResult? whenOrNull<TResult extends Object?>({
    TResult? Function(AesSuccessActionDataResult result)? aes,
    TResult? Function(MessageSuccessActionData data)? message,
    TResult? Function(UrlSuccessActionData data)? url,
  }) {
    return aes?.call(result);
  }

  @override
  @optionalTypeArgs
  TResult maybeWhen<TResult extends Object?>({
    TResult Function(AesSuccessActionDataResult result)? aes,
    TResult Function(MessageSuccessActionData data)? message,
    TResult Function(UrlSuccessActionData data)? url,
    required TResult orElse(),
  }) {
    if (aes != null) {
      return aes(result);
    }
    return orElse();
  }

  @override
  @optionalTypeArgs
  TResult map<TResult extends Object?>({
    required TResult Function(SuccessActionProcessed_Aes value) aes,
    required TResult Function(SuccessActionProcessed_Message value) message,
    required TResult Function(SuccessActionProcessed_Url value) url,
  }) {
    return aes(this);
  }

  @override
  @optionalTypeArgs
  TResult? mapOrNull<TResult extends Object?>({
    TResult? Function(SuccessActionProcessed_Aes value)? aes,
    TResult? Function(SuccessActionProcessed_Message value)? message,
    TResult? Function(SuccessActionProcessed_Url value)? url,
  }) {
    return aes?.call(this);
  }

  @override
  @optionalTypeArgs
  TResult maybeMap<TResult extends Object?>({
    TResult Function(SuccessActionProcessed_Aes value)? aes,
    TResult Function(SuccessActionProcessed_Message value)? message,
    TResult Function(SuccessActionProcessed_Url value)? url,
    required TResult orElse(),
  }) {
    if (aes != null) {
      return aes(this);
    }
    return orElse();
  }
}

abstract class SuccessActionProcessed_Aes implements SuccessActionProcessed {
  const factory SuccessActionProcessed_Aes({required final AesSuccessActionDataResult result}) =
      _$SuccessActionProcessed_AesImpl;

  AesSuccessActionDataResult get result;
  @JsonKey(ignore: true)
  _$$SuccessActionProcessed_AesImplCopyWith<_$SuccessActionProcessed_AesImpl> get copyWith =>
      throw _privateConstructorUsedError;
}

/// @nodoc
abstract class _$$SuccessActionProcessed_MessageImplCopyWith<$Res> {
  factory _$$SuccessActionProcessed_MessageImplCopyWith(_$SuccessActionProcessed_MessageImpl value,
          $Res Function(_$SuccessActionProcessed_MessageImpl) then) =
      __$$SuccessActionProcessed_MessageImplCopyWithImpl<$Res>;
  @useResult
  $Res call({MessageSuccessActionData data});
}

/// @nodoc
class __$$SuccessActionProcessed_MessageImplCopyWithImpl<$Res>
    extends _$SuccessActionProcessedCopyWithImpl<$Res, _$SuccessActionProcessed_MessageImpl>
    implements _$$SuccessActionProcessed_MessageImplCopyWith<$Res> {
  __$$SuccessActionProcessed_MessageImplCopyWithImpl(
      _$SuccessActionProcessed_MessageImpl _value, $Res Function(_$SuccessActionProcessed_MessageImpl) _then)
      : super(_value, _then);

  @pragma('vm:prefer-inline')
  @override
  $Res call({
    Object? data = null,
  }) {
    return _then(_$SuccessActionProcessed_MessageImpl(
      data: null == data
          ? _value.data
          : data // ignore: cast_nullable_to_non_nullable
              as MessageSuccessActionData,
    ));
  }
}

/// @nodoc

class _$SuccessActionProcessed_MessageImpl implements SuccessActionProcessed_Message {
  const _$SuccessActionProcessed_MessageImpl({required this.data});

  @override
  final MessageSuccessActionData data;

  @override
  String toString() {
    return 'SuccessActionProcessed.message(data: $data)';
  }

  @override
  bool operator ==(Object other) {
    return identical(this, other) ||
        (other.runtimeType == runtimeType &&
            other is _$SuccessActionProcessed_MessageImpl &&
            (identical(other.data, data) || other.data == data));
  }

  @override
  int get hashCode => Object.hash(runtimeType, data);

  @JsonKey(ignore: true)
  @override
  @pragma('vm:prefer-inline')
  _$$SuccessActionProcessed_MessageImplCopyWith<_$SuccessActionProcessed_MessageImpl> get copyWith =>
      __$$SuccessActionProcessed_MessageImplCopyWithImpl<_$SuccessActionProcessed_MessageImpl>(
          this, _$identity);

  @override
  @optionalTypeArgs
  TResult when<TResult extends Object?>({
    required TResult Function(AesSuccessActionDataResult result) aes,
    required TResult Function(MessageSuccessActionData data) message,
    required TResult Function(UrlSuccessActionData data) url,
  }) {
    return message(data);
  }

  @override
  @optionalTypeArgs
  TResult? whenOrNull<TResult extends Object?>({
    TResult? Function(AesSuccessActionDataResult result)? aes,
    TResult? Function(MessageSuccessActionData data)? message,
    TResult? Function(UrlSuccessActionData data)? url,
  }) {
    return message?.call(data);
  }

  @override
  @optionalTypeArgs
  TResult maybeWhen<TResult extends Object?>({
    TResult Function(AesSuccessActionDataResult result)? aes,
    TResult Function(MessageSuccessActionData data)? message,
    TResult Function(UrlSuccessActionData data)? url,
    required TResult orElse(),
  }) {
    if (message != null) {
      return message(data);
    }
    return orElse();
  }

  @override
  @optionalTypeArgs
  TResult map<TResult extends Object?>({
    required TResult Function(SuccessActionProcessed_Aes value) aes,
    required TResult Function(SuccessActionProcessed_Message value) message,
    required TResult Function(SuccessActionProcessed_Url value) url,
  }) {
    return message(this);
  }

  @override
  @optionalTypeArgs
  TResult? mapOrNull<TResult extends Object?>({
    TResult? Function(SuccessActionProcessed_Aes value)? aes,
    TResult? Function(SuccessActionProcessed_Message value)? message,
    TResult? Function(SuccessActionProcessed_Url value)? url,
  }) {
    return message?.call(this);
  }

  @override
  @optionalTypeArgs
  TResult maybeMap<TResult extends Object?>({
    TResult Function(SuccessActionProcessed_Aes value)? aes,
    TResult Function(SuccessActionProcessed_Message value)? message,
    TResult Function(SuccessActionProcessed_Url value)? url,
    required TResult orElse(),
  }) {
    if (message != null) {
      return message(this);
    }
    return orElse();
  }
}

abstract class SuccessActionProcessed_Message implements SuccessActionProcessed {
  const factory SuccessActionProcessed_Message({required final MessageSuccessActionData data}) =
      _$SuccessActionProcessed_MessageImpl;

  MessageSuccessActionData get data;
  @JsonKey(ignore: true)
  _$$SuccessActionProcessed_MessageImplCopyWith<_$SuccessActionProcessed_MessageImpl> get copyWith =>
      throw _privateConstructorUsedError;
}

/// @nodoc
abstract class _$$SuccessActionProcessed_UrlImplCopyWith<$Res> {
  factory _$$SuccessActionProcessed_UrlImplCopyWith(
          _$SuccessActionProcessed_UrlImpl value, $Res Function(_$SuccessActionProcessed_UrlImpl) then) =
      __$$SuccessActionProcessed_UrlImplCopyWithImpl<$Res>;
  @useResult
  $Res call({UrlSuccessActionData data});
}

/// @nodoc
class __$$SuccessActionProcessed_UrlImplCopyWithImpl<$Res>
    extends _$SuccessActionProcessedCopyWithImpl<$Res, _$SuccessActionProcessed_UrlImpl>
    implements _$$SuccessActionProcessed_UrlImplCopyWith<$Res> {
  __$$SuccessActionProcessed_UrlImplCopyWithImpl(
      _$SuccessActionProcessed_UrlImpl _value, $Res Function(_$SuccessActionProcessed_UrlImpl) _then)
      : super(_value, _then);

  @pragma('vm:prefer-inline')
  @override
  $Res call({
    Object? data = null,
  }) {
    return _then(_$SuccessActionProcessed_UrlImpl(
      data: null == data
          ? _value.data
          : data // ignore: cast_nullable_to_non_nullable
              as UrlSuccessActionData,
    ));
  }
}

/// @nodoc

class _$SuccessActionProcessed_UrlImpl implements SuccessActionProcessed_Url {
  const _$SuccessActionProcessed_UrlImpl({required this.data});

  @override
  final UrlSuccessActionData data;

  @override
  String toString() {
    return 'SuccessActionProcessed.url(data: $data)';
  }

  @override
  bool operator ==(Object other) {
    return identical(this, other) ||
        (other.runtimeType == runtimeType &&
            other is _$SuccessActionProcessed_UrlImpl &&
            (identical(other.data, data) || other.data == data));
  }

  @override
  int get hashCode => Object.hash(runtimeType, data);

  @JsonKey(ignore: true)
  @override
  @pragma('vm:prefer-inline')
  _$$SuccessActionProcessed_UrlImplCopyWith<_$SuccessActionProcessed_UrlImpl> get copyWith =>
      __$$SuccessActionProcessed_UrlImplCopyWithImpl<_$SuccessActionProcessed_UrlImpl>(this, _$identity);

  @override
  @optionalTypeArgs
  TResult when<TResult extends Object?>({
    required TResult Function(AesSuccessActionDataResult result) aes,
    required TResult Function(MessageSuccessActionData data) message,
    required TResult Function(UrlSuccessActionData data) url,
  }) {
    return url(data);
  }

  @override
  @optionalTypeArgs
  TResult? whenOrNull<TResult extends Object?>({
    TResult? Function(AesSuccessActionDataResult result)? aes,
    TResult? Function(MessageSuccessActionData data)? message,
    TResult? Function(UrlSuccessActionData data)? url,
  }) {
    return url?.call(data);
  }

  @override
  @optionalTypeArgs
  TResult maybeWhen<TResult extends Object?>({
    TResult Function(AesSuccessActionDataResult result)? aes,
    TResult Function(MessageSuccessActionData data)? message,
    TResult Function(UrlSuccessActionData data)? url,
    required TResult orElse(),
  }) {
    if (url != null) {
      return url(data);
    }
    return orElse();
  }

  @override
  @optionalTypeArgs
  TResult map<TResult extends Object?>({
    required TResult Function(SuccessActionProcessed_Aes value) aes,
    required TResult Function(SuccessActionProcessed_Message value) message,
    required TResult Function(SuccessActionProcessed_Url value) url,
  }) {
    return url(this);
  }

  @override
  @optionalTypeArgs
  TResult? mapOrNull<TResult extends Object?>({
    TResult? Function(SuccessActionProcessed_Aes value)? aes,
    TResult? Function(SuccessActionProcessed_Message value)? message,
    TResult? Function(SuccessActionProcessed_Url value)? url,
  }) {
    return url?.call(this);
  }

  @override
  @optionalTypeArgs
  TResult maybeMap<TResult extends Object?>({
    TResult Function(SuccessActionProcessed_Aes value)? aes,
    TResult Function(SuccessActionProcessed_Message value)? message,
    TResult Function(SuccessActionProcessed_Url value)? url,
    required TResult orElse(),
  }) {
    if (url != null) {
      return url(this);
    }
    return orElse();
  }
}

abstract class SuccessActionProcessed_Url implements SuccessActionProcessed {
  const factory SuccessActionProcessed_Url({required final UrlSuccessActionData data}) =
      _$SuccessActionProcessed_UrlImpl;

  UrlSuccessActionData get data;
  @JsonKey(ignore: true)
  _$$SuccessActionProcessed_UrlImplCopyWith<_$SuccessActionProcessed_UrlImpl> get copyWith =>
      throw _privateConstructorUsedError;
}

/// @nodoc
mixin _$WrappedLnUrlPayResult {
  Object get data => throw _privateConstructorUsedError;
  @optionalTypeArgs
  TResult when<TResult extends Object?>({
    required TResult Function(WrappedLnUrlPaySuccessData data) endpointSuccess,
    required TResult Function(LnUrlErrorData data) endpointError,
    required TResult Function(LnUrlPayErrorData data) payError,
  }) =>
      throw _privateConstructorUsedError;
  @optionalTypeArgs
  TResult? whenOrNull<TResult extends Object?>({
    TResult? Function(WrappedLnUrlPaySuccessData data)? endpointSuccess,
    TResult? Function(LnUrlErrorData data)? endpointError,
    TResult? Function(LnUrlPayErrorData data)? payError,
  }) =>
      throw _privateConstructorUsedError;
  @optionalTypeArgs
  TResult maybeWhen<TResult extends Object?>({
    TResult Function(WrappedLnUrlPaySuccessData data)? endpointSuccess,
    TResult Function(LnUrlErrorData data)? endpointError,
    TResult Function(LnUrlPayErrorData data)? payError,
    required TResult orElse(),
  }) =>
      throw _privateConstructorUsedError;
  @optionalTypeArgs
  TResult map<TResult extends Object?>({
    required TResult Function(WrappedLnUrlPayResult_EndpointSuccess value) endpointSuccess,
    required TResult Function(WrappedLnUrlPayResult_EndpointError value) endpointError,
    required TResult Function(WrappedLnUrlPayResult_PayError value) payError,
  }) =>
      throw _privateConstructorUsedError;
  @optionalTypeArgs
  TResult? mapOrNull<TResult extends Object?>({
    TResult? Function(WrappedLnUrlPayResult_EndpointSuccess value)? endpointSuccess,
    TResult? Function(WrappedLnUrlPayResult_EndpointError value)? endpointError,
    TResult? Function(WrappedLnUrlPayResult_PayError value)? payError,
  }) =>
      throw _privateConstructorUsedError;
  @optionalTypeArgs
  TResult maybeMap<TResult extends Object?>({
    TResult Function(WrappedLnUrlPayResult_EndpointSuccess value)? endpointSuccess,
    TResult Function(WrappedLnUrlPayResult_EndpointError value)? endpointError,
    TResult Function(WrappedLnUrlPayResult_PayError value)? payError,
    required TResult orElse(),
  }) =>
      throw _privateConstructorUsedError;
}

/// @nodoc
abstract class $WrappedLnUrlPayResultCopyWith<$Res> {
  factory $WrappedLnUrlPayResultCopyWith(
          WrappedLnUrlPayResult value, $Res Function(WrappedLnUrlPayResult) then) =
      _$WrappedLnUrlPayResultCopyWithImpl<$Res, WrappedLnUrlPayResult>;
}

/// @nodoc
class _$WrappedLnUrlPayResultCopyWithImpl<$Res, $Val extends WrappedLnUrlPayResult>
    implements $WrappedLnUrlPayResultCopyWith<$Res> {
  _$WrappedLnUrlPayResultCopyWithImpl(this._value, this._then);

  // ignore: unused_field
  final $Val _value;
  // ignore: unused_field
  final $Res Function($Val) _then;
}

/// @nodoc
abstract class _$$WrappedLnUrlPayResult_EndpointSuccessImplCopyWith<$Res> {
  factory _$$WrappedLnUrlPayResult_EndpointSuccessImplCopyWith(
          _$WrappedLnUrlPayResult_EndpointSuccessImpl value,
          $Res Function(_$WrappedLnUrlPayResult_EndpointSuccessImpl) then) =
      __$$WrappedLnUrlPayResult_EndpointSuccessImplCopyWithImpl<$Res>;
  @useResult
  $Res call({WrappedLnUrlPaySuccessData data});
}

/// @nodoc
class __$$WrappedLnUrlPayResult_EndpointSuccessImplCopyWithImpl<$Res>
    extends _$WrappedLnUrlPayResultCopyWithImpl<$Res, _$WrappedLnUrlPayResult_EndpointSuccessImpl>
    implements _$$WrappedLnUrlPayResult_EndpointSuccessImplCopyWith<$Res> {
  __$$WrappedLnUrlPayResult_EndpointSuccessImplCopyWithImpl(
      _$WrappedLnUrlPayResult_EndpointSuccessImpl _value,
      $Res Function(_$WrappedLnUrlPayResult_EndpointSuccessImpl) _then)
      : super(_value, _then);

  @pragma('vm:prefer-inline')
  @override
  $Res call({
    Object? data = null,
  }) {
    return _then(_$WrappedLnUrlPayResult_EndpointSuccessImpl(
      data: null == data
          ? _value.data
          : data // ignore: cast_nullable_to_non_nullable
              as WrappedLnUrlPaySuccessData,
    ));
  }
}

/// @nodoc

class _$WrappedLnUrlPayResult_EndpointSuccessImpl implements WrappedLnUrlPayResult_EndpointSuccess {
  const _$WrappedLnUrlPayResult_EndpointSuccessImpl({required this.data});

  @override
  final WrappedLnUrlPaySuccessData data;

  @override
  String toString() {
    return 'WrappedLnUrlPayResult.endpointSuccess(data: $data)';
  }

  @override
  bool operator ==(Object other) {
    return identical(this, other) ||
        (other.runtimeType == runtimeType &&
            other is _$WrappedLnUrlPayResult_EndpointSuccessImpl &&
            (identical(other.data, data) || other.data == data));
  }

  @override
  int get hashCode => Object.hash(runtimeType, data);

  @JsonKey(ignore: true)
  @override
  @pragma('vm:prefer-inline')
  _$$WrappedLnUrlPayResult_EndpointSuccessImplCopyWith<_$WrappedLnUrlPayResult_EndpointSuccessImpl>
      get copyWith => __$$WrappedLnUrlPayResult_EndpointSuccessImplCopyWithImpl<
          _$WrappedLnUrlPayResult_EndpointSuccessImpl>(this, _$identity);

  @override
  @optionalTypeArgs
  TResult when<TResult extends Object?>({
    required TResult Function(WrappedLnUrlPaySuccessData data) endpointSuccess,
    required TResult Function(LnUrlErrorData data) endpointError,
    required TResult Function(LnUrlPayErrorData data) payError,
  }) {
    return endpointSuccess(data);
  }

  @override
  @optionalTypeArgs
  TResult? whenOrNull<TResult extends Object?>({
    TResult? Function(WrappedLnUrlPaySuccessData data)? endpointSuccess,
    TResult? Function(LnUrlErrorData data)? endpointError,
    TResult? Function(LnUrlPayErrorData data)? payError,
  }) {
    return endpointSuccess?.call(data);
  }

  @override
  @optionalTypeArgs
  TResult maybeWhen<TResult extends Object?>({
    TResult Function(WrappedLnUrlPaySuccessData data)? endpointSuccess,
    TResult Function(LnUrlErrorData data)? endpointError,
    TResult Function(LnUrlPayErrorData data)? payError,
    required TResult orElse(),
  }) {
    if (endpointSuccess != null) {
      return endpointSuccess(data);
    }
    return orElse();
  }

  @override
  @optionalTypeArgs
  TResult map<TResult extends Object?>({
    required TResult Function(WrappedLnUrlPayResult_EndpointSuccess value) endpointSuccess,
    required TResult Function(WrappedLnUrlPayResult_EndpointError value) endpointError,
    required TResult Function(WrappedLnUrlPayResult_PayError value) payError,
  }) {
    return endpointSuccess(this);
  }

  @override
  @optionalTypeArgs
  TResult? mapOrNull<TResult extends Object?>({
    TResult? Function(WrappedLnUrlPayResult_EndpointSuccess value)? endpointSuccess,
    TResult? Function(WrappedLnUrlPayResult_EndpointError value)? endpointError,
    TResult? Function(WrappedLnUrlPayResult_PayError value)? payError,
  }) {
    return endpointSuccess?.call(this);
  }

  @override
  @optionalTypeArgs
  TResult maybeMap<TResult extends Object?>({
    TResult Function(WrappedLnUrlPayResult_EndpointSuccess value)? endpointSuccess,
    TResult Function(WrappedLnUrlPayResult_EndpointError value)? endpointError,
    TResult Function(WrappedLnUrlPayResult_PayError value)? payError,
    required TResult orElse(),
  }) {
    if (endpointSuccess != null) {
      return endpointSuccess(this);
    }
    return orElse();
  }
}

abstract class WrappedLnUrlPayResult_EndpointSuccess implements WrappedLnUrlPayResult {
  const factory WrappedLnUrlPayResult_EndpointSuccess({required final WrappedLnUrlPaySuccessData data}) =
      _$WrappedLnUrlPayResult_EndpointSuccessImpl;

  @override
  WrappedLnUrlPaySuccessData get data;
  @JsonKey(ignore: true)
  _$$WrappedLnUrlPayResult_EndpointSuccessImplCopyWith<_$WrappedLnUrlPayResult_EndpointSuccessImpl>
      get copyWith => throw _privateConstructorUsedError;
}

/// @nodoc
abstract class _$$WrappedLnUrlPayResult_EndpointErrorImplCopyWith<$Res> {
  factory _$$WrappedLnUrlPayResult_EndpointErrorImplCopyWith(_$WrappedLnUrlPayResult_EndpointErrorImpl value,
          $Res Function(_$WrappedLnUrlPayResult_EndpointErrorImpl) then) =
      __$$WrappedLnUrlPayResult_EndpointErrorImplCopyWithImpl<$Res>;
  @useResult
  $Res call({LnUrlErrorData data});
}

/// @nodoc
class __$$WrappedLnUrlPayResult_EndpointErrorImplCopyWithImpl<$Res>
    extends _$WrappedLnUrlPayResultCopyWithImpl<$Res, _$WrappedLnUrlPayResult_EndpointErrorImpl>
    implements _$$WrappedLnUrlPayResult_EndpointErrorImplCopyWith<$Res> {
  __$$WrappedLnUrlPayResult_EndpointErrorImplCopyWithImpl(_$WrappedLnUrlPayResult_EndpointErrorImpl _value,
      $Res Function(_$WrappedLnUrlPayResult_EndpointErrorImpl) _then)
      : super(_value, _then);

  @pragma('vm:prefer-inline')
  @override
  $Res call({
    Object? data = null,
  }) {
    return _then(_$WrappedLnUrlPayResult_EndpointErrorImpl(
      data: null == data
          ? _value.data
          : data // ignore: cast_nullable_to_non_nullable
              as LnUrlErrorData,
    ));
  }
}

/// @nodoc

class _$WrappedLnUrlPayResult_EndpointErrorImpl implements WrappedLnUrlPayResult_EndpointError {
  const _$WrappedLnUrlPayResult_EndpointErrorImpl({required this.data});

  @override
  final LnUrlErrorData data;

  @override
  String toString() {
    return 'WrappedLnUrlPayResult.endpointError(data: $data)';
  }

  @override
  bool operator ==(Object other) {
    return identical(this, other) ||
        (other.runtimeType == runtimeType &&
            other is _$WrappedLnUrlPayResult_EndpointErrorImpl &&
            (identical(other.data, data) || other.data == data));
  }

  @override
  int get hashCode => Object.hash(runtimeType, data);

  @JsonKey(ignore: true)
  @override
  @pragma('vm:prefer-inline')
  _$$WrappedLnUrlPayResult_EndpointErrorImplCopyWith<_$WrappedLnUrlPayResult_EndpointErrorImpl>
      get copyWith =>
          __$$WrappedLnUrlPayResult_EndpointErrorImplCopyWithImpl<_$WrappedLnUrlPayResult_EndpointErrorImpl>(
              this, _$identity);

  @override
  @optionalTypeArgs
  TResult when<TResult extends Object?>({
    required TResult Function(WrappedLnUrlPaySuccessData data) endpointSuccess,
    required TResult Function(LnUrlErrorData data) endpointError,
    required TResult Function(LnUrlPayErrorData data) payError,
  }) {
    return endpointError(data);
  }

  @override
  @optionalTypeArgs
  TResult? whenOrNull<TResult extends Object?>({
    TResult? Function(WrappedLnUrlPaySuccessData data)? endpointSuccess,
    TResult? Function(LnUrlErrorData data)? endpointError,
    TResult? Function(LnUrlPayErrorData data)? payError,
  }) {
    return endpointError?.call(data);
  }

  @override
  @optionalTypeArgs
  TResult maybeWhen<TResult extends Object?>({
    TResult Function(WrappedLnUrlPaySuccessData data)? endpointSuccess,
    TResult Function(LnUrlErrorData data)? endpointError,
    TResult Function(LnUrlPayErrorData data)? payError,
    required TResult orElse(),
  }) {
    if (endpointError != null) {
      return endpointError(data);
    }
    return orElse();
  }

  @override
  @optionalTypeArgs
  TResult map<TResult extends Object?>({
    required TResult Function(WrappedLnUrlPayResult_EndpointSuccess value) endpointSuccess,
    required TResult Function(WrappedLnUrlPayResult_EndpointError value) endpointError,
    required TResult Function(WrappedLnUrlPayResult_PayError value) payError,
  }) {
    return endpointError(this);
  }

  @override
  @optionalTypeArgs
  TResult? mapOrNull<TResult extends Object?>({
    TResult? Function(WrappedLnUrlPayResult_EndpointSuccess value)? endpointSuccess,
    TResult? Function(WrappedLnUrlPayResult_EndpointError value)? endpointError,
    TResult? Function(WrappedLnUrlPayResult_PayError value)? payError,
  }) {
    return endpointError?.call(this);
  }

  @override
  @optionalTypeArgs
  TResult maybeMap<TResult extends Object?>({
    TResult Function(WrappedLnUrlPayResult_EndpointSuccess value)? endpointSuccess,
    TResult Function(WrappedLnUrlPayResult_EndpointError value)? endpointError,
    TResult Function(WrappedLnUrlPayResult_PayError value)? payError,
    required TResult orElse(),
  }) {
    if (endpointError != null) {
      return endpointError(this);
    }
    return orElse();
  }
}

abstract class WrappedLnUrlPayResult_EndpointError implements WrappedLnUrlPayResult {
  const factory WrappedLnUrlPayResult_EndpointError({required final LnUrlErrorData data}) =
      _$WrappedLnUrlPayResult_EndpointErrorImpl;

  @override
  LnUrlErrorData get data;
  @JsonKey(ignore: true)
  _$$WrappedLnUrlPayResult_EndpointErrorImplCopyWith<_$WrappedLnUrlPayResult_EndpointErrorImpl>
      get copyWith => throw _privateConstructorUsedError;
}

/// @nodoc
abstract class _$$WrappedLnUrlPayResult_PayErrorImplCopyWith<$Res> {
  factory _$$WrappedLnUrlPayResult_PayErrorImplCopyWith(_$WrappedLnUrlPayResult_PayErrorImpl value,
          $Res Function(_$WrappedLnUrlPayResult_PayErrorImpl) then) =
      __$$WrappedLnUrlPayResult_PayErrorImplCopyWithImpl<$Res>;
  @useResult
  $Res call({LnUrlPayErrorData data});
}

/// @nodoc
class __$$WrappedLnUrlPayResult_PayErrorImplCopyWithImpl<$Res>
    extends _$WrappedLnUrlPayResultCopyWithImpl<$Res, _$WrappedLnUrlPayResult_PayErrorImpl>
    implements _$$WrappedLnUrlPayResult_PayErrorImplCopyWith<$Res> {
  __$$WrappedLnUrlPayResult_PayErrorImplCopyWithImpl(
      _$WrappedLnUrlPayResult_PayErrorImpl _value, $Res Function(_$WrappedLnUrlPayResult_PayErrorImpl) _then)
      : super(_value, _then);

  @pragma('vm:prefer-inline')
  @override
  $Res call({
    Object? data = null,
  }) {
    return _then(_$WrappedLnUrlPayResult_PayErrorImpl(
      data: null == data
          ? _value.data
          : data // ignore: cast_nullable_to_non_nullable
              as LnUrlPayErrorData,
    ));
  }
}

/// @nodoc

class _$WrappedLnUrlPayResult_PayErrorImpl implements WrappedLnUrlPayResult_PayError {
  const _$WrappedLnUrlPayResult_PayErrorImpl({required this.data});

  @override
  final LnUrlPayErrorData data;

  @override
  String toString() {
    return 'WrappedLnUrlPayResult.payError(data: $data)';
  }

  @override
  bool operator ==(Object other) {
    return identical(this, other) ||
        (other.runtimeType == runtimeType &&
            other is _$WrappedLnUrlPayResult_PayErrorImpl &&
            (identical(other.data, data) || other.data == data));
  }

  @override
  int get hashCode => Object.hash(runtimeType, data);

  @JsonKey(ignore: true)
  @override
  @pragma('vm:prefer-inline')
  _$$WrappedLnUrlPayResult_PayErrorImplCopyWith<_$WrappedLnUrlPayResult_PayErrorImpl> get copyWith =>
      __$$WrappedLnUrlPayResult_PayErrorImplCopyWithImpl<_$WrappedLnUrlPayResult_PayErrorImpl>(
          this, _$identity);

  @override
  @optionalTypeArgs
  TResult when<TResult extends Object?>({
    required TResult Function(WrappedLnUrlPaySuccessData data) endpointSuccess,
    required TResult Function(LnUrlErrorData data) endpointError,
    required TResult Function(LnUrlPayErrorData data) payError,
  }) {
    return payError(data);
  }

  @override
  @optionalTypeArgs
  TResult? whenOrNull<TResult extends Object?>({
    TResult? Function(WrappedLnUrlPaySuccessData data)? endpointSuccess,
    TResult? Function(LnUrlErrorData data)? endpointError,
    TResult? Function(LnUrlPayErrorData data)? payError,
  }) {
    return payError?.call(data);
  }

  @override
  @optionalTypeArgs
  TResult maybeWhen<TResult extends Object?>({
    TResult Function(WrappedLnUrlPaySuccessData data)? endpointSuccess,
    TResult Function(LnUrlErrorData data)? endpointError,
    TResult Function(LnUrlPayErrorData data)? payError,
    required TResult orElse(),
  }) {
    if (payError != null) {
      return payError(data);
    }
    return orElse();
  }

  @override
  @optionalTypeArgs
  TResult map<TResult extends Object?>({
    required TResult Function(WrappedLnUrlPayResult_EndpointSuccess value) endpointSuccess,
    required TResult Function(WrappedLnUrlPayResult_EndpointError value) endpointError,
    required TResult Function(WrappedLnUrlPayResult_PayError value) payError,
  }) {
    return payError(this);
  }

  @override
  @optionalTypeArgs
  TResult? mapOrNull<TResult extends Object?>({
    TResult? Function(WrappedLnUrlPayResult_EndpointSuccess value)? endpointSuccess,
    TResult? Function(WrappedLnUrlPayResult_EndpointError value)? endpointError,
    TResult? Function(WrappedLnUrlPayResult_PayError value)? payError,
  }) {
    return payError?.call(this);
  }

  @override
  @optionalTypeArgs
  TResult maybeMap<TResult extends Object?>({
    TResult Function(WrappedLnUrlPayResult_EndpointSuccess value)? endpointSuccess,
    TResult Function(WrappedLnUrlPayResult_EndpointError value)? endpointError,
    TResult Function(WrappedLnUrlPayResult_PayError value)? payError,
    required TResult orElse(),
  }) {
    if (payError != null) {
      return payError(this);
    }
    return orElse();
  }
}

abstract class WrappedLnUrlPayResult_PayError implements WrappedLnUrlPayResult {
  const factory WrappedLnUrlPayResult_PayError({required final LnUrlPayErrorData data}) =
      _$WrappedLnUrlPayResult_PayErrorImpl;

  @override
  LnUrlPayErrorData get data;
  @JsonKey(ignore: true)
  _$$WrappedLnUrlPayResult_PayErrorImplCopyWith<_$WrappedLnUrlPayResult_PayErrorImpl> get copyWith =>
      throw _privateConstructorUsedError;
}<|MERGE_RESOLUTION|>--- conflicted
+++ resolved
@@ -4202,20 +4202,20 @@
 
 /// @nodoc
 mixin _$NodeCredentials {
-  GreenlightCredentials get credentials => throw _privateConstructorUsedError;
+  GreenlightDeviceCredentials get credentials => throw _privateConstructorUsedError;
   @optionalTypeArgs
   TResult when<TResult extends Object?>({
-    required TResult Function(GreenlightCredentials credentials) greenlight,
+    required TResult Function(GreenlightDeviceCredentials credentials) greenlight,
   }) =>
       throw _privateConstructorUsedError;
   @optionalTypeArgs
   TResult? whenOrNull<TResult extends Object?>({
-    TResult? Function(GreenlightCredentials credentials)? greenlight,
+    TResult? Function(GreenlightDeviceCredentials credentials)? greenlight,
   }) =>
       throw _privateConstructorUsedError;
   @optionalTypeArgs
   TResult maybeWhen<TResult extends Object?>({
-    TResult Function(GreenlightCredentials credentials)? greenlight,
+    TResult Function(GreenlightDeviceCredentials credentials)? greenlight,
     required TResult orElse(),
   }) =>
       throw _privateConstructorUsedError;
@@ -4245,7 +4245,7 @@
   factory $NodeCredentialsCopyWith(NodeCredentials value, $Res Function(NodeCredentials) then) =
       _$NodeCredentialsCopyWithImpl<$Res, NodeCredentials>;
   @useResult
-  $Res call({GreenlightCredentials credentials});
+  $Res call({GreenlightDeviceCredentials credentials});
 }
 
 /// @nodoc
@@ -4267,7 +4267,7 @@
       credentials: null == credentials
           ? _value.credentials
           : credentials // ignore: cast_nullable_to_non_nullable
-              as GreenlightCredentials,
+              as GreenlightDeviceCredentials,
     ) as $Val);
   }
 }
@@ -4279,7 +4279,7 @@
       __$$NodeCredentials_GreenlightImplCopyWithImpl<$Res>;
   @override
   @useResult
-  $Res call({GreenlightCredentials credentials});
+  $Res call({GreenlightDeviceCredentials credentials});
 }
 
 /// @nodoc
@@ -4299,7 +4299,7 @@
       credentials: null == credentials
           ? _value.credentials
           : credentials // ignore: cast_nullable_to_non_nullable
-              as GreenlightCredentials,
+              as GreenlightDeviceCredentials,
     ));
   }
 }
@@ -4310,7 +4310,7 @@
   const _$NodeCredentials_GreenlightImpl({required this.credentials});
 
   @override
-  final GreenlightCredentials credentials;
+  final GreenlightDeviceCredentials credentials;
 
   @override
   String toString() {
@@ -4337,7 +4337,7 @@
   @override
   @optionalTypeArgs
   TResult when<TResult extends Object?>({
-    required TResult Function(GreenlightCredentials credentials) greenlight,
+    required TResult Function(GreenlightDeviceCredentials credentials) greenlight,
   }) {
     return greenlight(credentials);
   }
@@ -4345,7 +4345,7 @@
   @override
   @optionalTypeArgs
   TResult? whenOrNull<TResult extends Object?>({
-    TResult? Function(GreenlightCredentials credentials)? greenlight,
+    TResult? Function(GreenlightDeviceCredentials credentials)? greenlight,
   }) {
     return greenlight?.call(credentials);
   }
@@ -4353,7 +4353,7 @@
   @override
   @optionalTypeArgs
   TResult maybeWhen<TResult extends Object?>({
-    TResult Function(GreenlightCredentials credentials)? greenlight,
+    TResult Function(GreenlightDeviceCredentials credentials)? greenlight,
     required TResult orElse(),
   }) {
     if (greenlight != null) {
@@ -4392,11 +4392,11 @@
 }
 
 abstract class NodeCredentials_Greenlight implements NodeCredentials {
-  const factory NodeCredentials_Greenlight({required final GreenlightCredentials credentials}) =
+  const factory NodeCredentials_Greenlight({required final GreenlightDeviceCredentials credentials}) =
       _$NodeCredentials_GreenlightImpl;
 
   @override
-  GreenlightCredentials get credentials;
+  GreenlightDeviceCredentials get credentials;
   @override
   @JsonKey(ignore: true)
   _$$NodeCredentials_GreenlightImplCopyWith<_$NodeCredentials_GreenlightImpl> get copyWith =>
@@ -4733,37 +4733,21 @@
 }
 
 /// @nodoc
-<<<<<<< HEAD
 mixin _$ReportIssueRequest {
   ReportPaymentFailureDetails get data => throw _privateConstructorUsedError;
   @optionalTypeArgs
   TResult when<TResult extends Object?>({
     required TResult Function(ReportPaymentFailureDetails data) paymentFailure,
-=======
-mixin _$NodeCredentials {
-  GreenlightDeviceCredentials get credentials => throw _privateConstructorUsedError;
-  @optionalTypeArgs
-  TResult when<TResult extends Object?>({
-    required TResult Function(GreenlightDeviceCredentials credentials) greenlight,
->>>>>>> c466e22a
   }) =>
       throw _privateConstructorUsedError;
   @optionalTypeArgs
   TResult? whenOrNull<TResult extends Object?>({
-<<<<<<< HEAD
     TResult? Function(ReportPaymentFailureDetails data)? paymentFailure,
-=======
-    TResult? Function(GreenlightDeviceCredentials credentials)? greenlight,
->>>>>>> c466e22a
   }) =>
       throw _privateConstructorUsedError;
   @optionalTypeArgs
   TResult maybeWhen<TResult extends Object?>({
-<<<<<<< HEAD
     TResult Function(ReportPaymentFailureDetails data)? paymentFailure,
-=======
-    TResult Function(GreenlightDeviceCredentials credentials)? greenlight,
->>>>>>> c466e22a
     required TResult orElse(),
   }) =>
       throw _privateConstructorUsedError;
@@ -4793,11 +4777,7 @@
   factory $ReportIssueRequestCopyWith(ReportIssueRequest value, $Res Function(ReportIssueRequest) then) =
       _$ReportIssueRequestCopyWithImpl<$Res, ReportIssueRequest>;
   @useResult
-<<<<<<< HEAD
   $Res call({ReportPaymentFailureDetails data});
-=======
-  $Res call({GreenlightDeviceCredentials credentials});
->>>>>>> c466e22a
 }
 
 /// @nodoc
@@ -4816,17 +4796,10 @@
     Object? data = null,
   }) {
     return _then(_value.copyWith(
-<<<<<<< HEAD
       data: null == data
           ? _value.data
           : data // ignore: cast_nullable_to_non_nullable
               as ReportPaymentFailureDetails,
-=======
-      credentials: null == credentials
-          ? _value.credentials
-          : credentials // ignore: cast_nullable_to_non_nullable
-              as GreenlightDeviceCredentials,
->>>>>>> c466e22a
     ) as $Val);
   }
 }
@@ -4839,7 +4812,6 @@
       __$$ReportIssueRequest_PaymentFailureImplCopyWithImpl<$Res>;
   @override
   @useResult
-<<<<<<< HEAD
   $Res call({ReportPaymentFailureDetails data});
 }
 
@@ -4849,17 +4821,6 @@
     implements _$$ReportIssueRequest_PaymentFailureImplCopyWith<$Res> {
   __$$ReportIssueRequest_PaymentFailureImplCopyWithImpl(_$ReportIssueRequest_PaymentFailureImpl _value,
       $Res Function(_$ReportIssueRequest_PaymentFailureImpl) _then)
-=======
-  $Res call({GreenlightDeviceCredentials credentials});
-}
-
-/// @nodoc
-class __$$NodeCredentials_GreenlightImplCopyWithImpl<$Res>
-    extends _$NodeCredentialsCopyWithImpl<$Res, _$NodeCredentials_GreenlightImpl>
-    implements _$$NodeCredentials_GreenlightImplCopyWith<$Res> {
-  __$$NodeCredentials_GreenlightImplCopyWithImpl(
-      _$NodeCredentials_GreenlightImpl _value, $Res Function(_$NodeCredentials_GreenlightImpl) _then)
->>>>>>> c466e22a
       : super(_value, _then);
 
   @pragma('vm:prefer-inline')
@@ -4867,19 +4828,11 @@
   $Res call({
     Object? data = null,
   }) {
-<<<<<<< HEAD
     return _then(_$ReportIssueRequest_PaymentFailureImpl(
       data: null == data
           ? _value.data
           : data // ignore: cast_nullable_to_non_nullable
               as ReportPaymentFailureDetails,
-=======
-    return _then(_$NodeCredentials_GreenlightImpl(
-      credentials: null == credentials
-          ? _value.credentials
-          : credentials // ignore: cast_nullable_to_non_nullable
-              as GreenlightDeviceCredentials,
->>>>>>> c466e22a
     ));
   }
 }
@@ -4890,11 +4843,7 @@
   const _$ReportIssueRequest_PaymentFailureImpl({required this.data});
 
   @override
-<<<<<<< HEAD
   final ReportPaymentFailureDetails data;
-=======
-  final GreenlightDeviceCredentials credentials;
->>>>>>> c466e22a
 
   @override
   String toString() {
@@ -4922,11 +4871,7 @@
   @override
   @optionalTypeArgs
   TResult when<TResult extends Object?>({
-<<<<<<< HEAD
     required TResult Function(ReportPaymentFailureDetails data) paymentFailure,
-=======
-    required TResult Function(GreenlightDeviceCredentials credentials) greenlight,
->>>>>>> c466e22a
   }) {
     return paymentFailure(data);
   }
@@ -4934,11 +4879,7 @@
   @override
   @optionalTypeArgs
   TResult? whenOrNull<TResult extends Object?>({
-<<<<<<< HEAD
     TResult? Function(ReportPaymentFailureDetails data)? paymentFailure,
-=======
-    TResult? Function(GreenlightDeviceCredentials credentials)? greenlight,
->>>>>>> c466e22a
   }) {
     return paymentFailure?.call(data);
   }
@@ -4946,11 +4887,7 @@
   @override
   @optionalTypeArgs
   TResult maybeWhen<TResult extends Object?>({
-<<<<<<< HEAD
     TResult Function(ReportPaymentFailureDetails data)? paymentFailure,
-=======
-    TResult Function(GreenlightDeviceCredentials credentials)? greenlight,
->>>>>>> c466e22a
     required TResult orElse(),
   }) {
     if (paymentFailure != null) {
@@ -4988,21 +4925,12 @@
   }
 }
 
-<<<<<<< HEAD
 abstract class ReportIssueRequest_PaymentFailure implements ReportIssueRequest {
   const factory ReportIssueRequest_PaymentFailure({required final ReportPaymentFailureDetails data}) =
       _$ReportIssueRequest_PaymentFailureImpl;
 
   @override
   ReportPaymentFailureDetails get data;
-=======
-abstract class NodeCredentials_Greenlight implements NodeCredentials {
-  const factory NodeCredentials_Greenlight({required final GreenlightDeviceCredentials credentials}) =
-      _$NodeCredentials_GreenlightImpl;
-
-  @override
-  GreenlightDeviceCredentials get credentials;
->>>>>>> c466e22a
   @override
   @JsonKey(ignore: true)
   _$$ReportIssueRequest_PaymentFailureImplCopyWith<_$ReportIssueRequest_PaymentFailureImpl> get copyWith =>
