--- conflicted
+++ resolved
@@ -175,14 +175,8 @@
 mod greenlight;
 #[rustfmt::skip]
 mod fiat; // flutter_rust_bridge_codegen: has to be defined after grpc; grpc::Rate
-<<<<<<< HEAD
-=======
-pub mod input_parser;
-mod invoice;
-mod lnurl;
 #[rustfmt::skip]
 mod models;
->>>>>>> 7d96ad47
 mod lsp;
 mod lsps0;
 mod lsps2;
