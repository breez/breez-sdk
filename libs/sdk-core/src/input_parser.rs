use std::str::FromStr;
use std::time::Duration;

use anyhow::{anyhow, Result};
use bip21::Uri;
use reqwest::StatusCode;
use serde::Deserialize;
use serde::Serialize;

use crate::bitcoin::bech32;
use crate::bitcoin::bech32::FromBase32;
use crate::ensure_sdk;
use crate::error::SdkError;
use crate::error::SdkError::ServiceConnectivity;
use crate::error::SdkResult;
use crate::input_parser::InputType::*;
use crate::input_parser::LnUrlRequestData::*;
use crate::invoice::{parse_invoice, LNInvoice};
use crate::lnurl::error::LnUrlResult;
use crate::lnurl::maybe_replace_host_with_mockito_test_host;

/// Parses generic user input, typically pasted from clipboard or scanned from a QR.
///
/// # Examples
///
/// ## On-chain BTC addresses (incl. BIP 21 URIs)
///
/// ```
/// use breez_sdk_core::{InputType::*, parse};
///
/// #[tokio::main]
/// async fn main() {
///     assert!(matches!( parse("1andreas3batLhQa2FawWjeyjCqyBzypd").await, Ok(BitcoinAddress{address: _}) ));
///     assert!(matches!( parse("1andreas3batLhQa2FawWjeyjCqyBzypd?amount=0.00002000").await, Ok(BitcoinAddress{address: _}) ));
///     assert!(matches!( parse("1andreas3batLhQa2FawWjeyjCqyBzypd?amount=0.00002000&label=Hello").await, Ok(BitcoinAddress{address: _}) ));
///     assert!(matches!( parse("1andreas3batLhQa2FawWjeyjCqyBzypd?amount=0.00002000&label=Hello&message=Msg").await, Ok(BitcoinAddress{address: _}) ));
///
///     assert!(matches!( parse("BITCOIN:1andreas3batLhQa2FawWjeyjCqyBzypd").await, Ok(BitcoinAddress{address: _}) ));
///     assert!(matches!( parse("bitcoin:1andreas3batLhQa2FawWjeyjCqyBzypd").await, Ok(BitcoinAddress{address: _}) ));
///     assert!(matches!( parse("bitcoin:1andreas3batLhQa2FawWjeyjCqyBzypd?amount=0.00002000").await, Ok(BitcoinAddress{address: _}) ));
///     assert!(matches!( parse("bitcoin:1andreas3batLhQa2FawWjeyjCqyBzypd?amount=0.00002000&label=Hello").await, Ok(BitcoinAddress{address: _}) ));
///     assert!(matches!( parse("BITCOIN:1andreas3batLhQa2FawWjeyjCqyBzypd?amount=0.00002000&label=Hello&message=Msg").await, Ok(BitcoinAddress{address: _}) ));
///     assert!(matches!( parse("bitcoin:1andreas3batLhQa2FawWjeyjCqyBzypd?amount=0.00002000&label=Hello&message=Msg").await, Ok(BitcoinAddress{address: _}) ));
/// }
/// ```
///
/// ## BOLT 11 invoices
///
/// ```
/// use breez_sdk_core::{InputType::*, parse};
///
/// #[tokio::main]
/// async fn main() {
///     let invoice = "lnbc110n1p38q3gtpp5ypz09jrd8p993snjwnm68cph4ftwp22le34xd4r8ftspwshxhmnsdqqxqyjw5qcqpxsp5htlg8ydpywvsa7h3u4hdn77ehs4z4e844em0apjyvmqfkzqhhd2q9qgsqqqyssqszpxzxt9uuqzymr7zxcdccj5g69s8q7zzjs7sgxn9ejhnvdh6gqjcy22mss2yexunagm5r2gqczh8k24cwrqml3njskm548aruhpwssq9nvrvz";
///     assert!(matches!( parse(invoice).await, Ok(Bolt11{invoice: _}) ));
///     assert!(matches!( parse( &format!("lightning:{}", invoice) ).await, Ok(Bolt11{invoice: _}) ));
///
///     // BIP 21 with LN fallback parses to a LN invoice
///     let btc_address = "1andreas3batLhQa2FawWjeyjCqyBzypd";
///     assert!(matches!( parse( &format!("bitcoin:{}?lightning={}", btc_address, invoice) ).await, Ok(Bolt11{invoice: _}) ));
/// }
/// ```
///
/// ## Web URLs
///
/// ```
/// use breez_sdk_core::{InputType::*, parse};
///
/// #[tokio::main]
/// async fn main() {
///     assert!(matches!( parse("https://breez.technology").await, Ok(Url{url: _}) ));
///     assert!(matches!( parse("https://breez.technology/test-path").await, Ok(Url{url: _}) ));
///     assert!(matches!( parse("https://breez.technology/test-path?arg=val").await, Ok(Url{url: _}) ));
/// }
/// ```
///
/// ### Web URLs with `lightning` query param with an LNURL value.
///
/// ```no_run
/// use breez_sdk_core::{InputType::*, parse};
///
/// #[tokio::main]
/// async fn main() {
///     assert!(matches!( parse("https://breez.technology?lightning=lnurl1d...").await, Ok(LnUrlWithdraw{data: _}) ));
/// }
/// ```
///
/// ## LNURL
///
/// Both the bech32 and the raw (non-bech32, but with specific prefixes) variants are supported.
///
///
/// ### LNURL pay request
///
/// ```no_run
/// use breez_sdk_core::{InputType::*, LnUrlRequestData::*, parse};
/// use anyhow::Result;
///
/// #[tokio::main]
/// async fn main() -> Result<()> {
///     let lnurl_pay_url = "lnurl1dp68gurn8ghj7mr0vdskc6r0wd6z7mrww4excttsv9un7um9wdekjmmw84jxywf5x43rvv35xgmr2enrxanr2cfcvsmnwe3jxcukvde48qukgdec89snwde3vfjxvepjxpjnjvtpxd3kvdnxx5crxwpjvyunsephsz36jf";
///
///     assert!(matches!( parse(lnurl_pay_url).await, Ok(LnUrlPay{data: _}) ));
///     // assert!(matches!( parse("lnurlp://domain.com/lnurl-pay?key=val").await, Ok(LnUrlPay{data: _}) ));
///     // assert!(matches!( parse("lightning@address.com").await, Ok(LnUrlPay{data: _}) ));
///
///     if let Ok(LnUrlPay{data: pd}) = parse(lnurl_pay_url).await {
///         assert_eq!(pd.callback, "https://localhost/lnurl-pay/callback/db945b624265fc7f5a8d77f269f7589d789a771bdfd20e91a3cf6f50382a98d7");
///         assert_eq!(pd.max_sendable, 16000); // Max sendable amount, in msats
///         assert_eq!(pd.max_sendable_sats(), 16); // Max sendable amount, in sats
///         assert_eq!(pd.min_sendable, 4000); // Min sendable amount, in msats
///         assert_eq!(pd.min_sendable_sats(), 4); // Min sendable amount, in sats
///         assert_eq!(pd.comment_allowed, 0);
///         assert_eq!(pd.metadata_vec()?.len(), 3);
///     }
///
///     Ok(())
/// }
/// ```
///
/// ### LNURL withdraw request
///
/// ```no_run
/// use breez_sdk_core::{InputType::*, LnUrlRequestData::*, parse};
///
/// #[tokio::main]
/// async fn main() {
///     let lnurl_withdraw_url = "lnurl1dp68gurn8ghj7mr0vdskc6r0wd6z7mrww4exctthd96xserjv9mn7um9wdekjmmw843xxwpexdnxzen9vgunsvfexq6rvdecx93rgdmyxcuxverrvcursenpxvukzv3c8qunsdecx33nzwpnvg6ryc3hv93nzvecxgcxgwp3h33lxk";
///
///     assert!(matches!( parse(lnurl_withdraw_url).await, Ok(LnUrlWithdraw{data: _}) ));
///     // assert!(matches!( parse("lnurlw://domain.com/lnurl-withdraw?key=val").await, Ok(LnUrlWithdraw{data: _} ));
///
///     if let Ok(LnUrlWithdraw{data: wd}) = parse(lnurl_withdraw_url).await {
///         assert_eq!(wd.callback, "https://localhost/lnurl-withdraw/callback/e464f841c44dbdd86cee4f09f4ccd3ced58d2e24f148730ec192748317b74538");
///         assert_eq!(wd.k1, "37b4c919f871c090830cc47b92a544a30097f03430bc39670b8ec0da89f01a81");
///         assert_eq!(wd.min_withdrawable, 3000); // Min withdrawable amount, in msats
///         assert_eq!(wd.min_withdrawable_sats(), 3); // Min withdrawable amount, in sats
///         assert_eq!(wd.max_withdrawable, 12000); // Max withdrawable amount, in msats
///         assert_eq!(wd.max_withdrawable_sats(), 12); // Max withdrawable amount, in sats
///         assert_eq!(wd.default_description, "sample withdraw");
///     }
/// }
/// ```
///
/// ### LNURL auth request
///
/// ```no_run
/// use breez_sdk_core::{InputType::*, LnUrlRequestData::*, parse};
///
/// #[tokio::main]
/// async fn main() {
///     let lnurl_auth_url = "lnurl1dp68gurn8ghj7mr0vdskc6r0wd6z7mrww4excttvdankjm3lw3skw0tvdankjm3xdvcn6vtp8q6n2dfsx5mrjwtrxdjnqvtzv56rzcnyv3jrxv3sxqmkyenrvv6kve3exv6nqdtyv43nqcmzvdsnvdrzx33rsenxx5unqc3cxgeqgntfgu";
///
///     assert!(matches!( parse(lnurl_auth_url).await, Ok(LnUrlAuth{data: _}) ));
///     // assert!(matches!( parse("keyauth://domain.com/auth?key=val").await, Ok(LnUrlAuth{data: _}) ));
///
///     if let Ok(LnUrlAuth{data: ad}) = parse(lnurl_auth_url).await {
///         assert_eq!(ad.k1, "1a855505699c3e01be41bddd32007bfcc5ff93505dec0cbca64b4b8ff590b822");
///     }
/// }
/// ```
pub async fn parse(input: &str) -> Result<InputType> {
    let input = input.trim();

    // Covers BIP 21 URIs and simple onchain BTC addresses (which are valid BIP 21 with the 'bitcoin:' prefix)
    if let Ok(bip21_uri) = prepend_if_missing("bitcoin:", input).parse::<Uri<'_>>() {
        let bitcoin_addr_data = bip21_uri.into();

        // Special case of LN BOLT11 with onchain fallback
        // Search for the `lightning=bolt11` param in the BIP21 URI and, if found, extract the bolt11
        let mut invoice_param: Option<LNInvoice> = None;
        if let Some(query) = input.split('?').collect::<Vec<_>>().get(1) {
            invoice_param = querystring::querify(query)
                .iter()
                .find(|(key, _)| key == &"lightning")
                .map(|(_, value)| parse_invoice(value))
                .transpose()?;
        }

        return match invoice_param {
            None => Ok(BitcoinAddress {
                address: bitcoin_addr_data,
            }),
            Some(invoice) => Ok(Bolt11 { invoice }),
        };
    }

    if let Ok(invoice) = parse_invoice(input) {
        return Ok(Bolt11 { invoice });
    }

    // Public key serialized in compressed form (66 hex chars)
    if let Ok(_node_id) = crate::bitcoin::secp256k1::PublicKey::from_str(input) {
        return Ok(NodeId {
            node_id: input.into(),
        });
    }

    // Possible Node URI (check for separator symbol, try to parse pubkey, ignore rest)
    if let Some('@') = input.chars().nth(66) {
        if let Ok(_node_id) = crate::bitcoin::secp256k1::PublicKey::from_str(&input[..66]) {
            return Ok(NodeId {
                node_id: input.into(),
            });
        }
    }

    if let Ok(url) = reqwest::Url::parse(input) {
        if ["http", "https"].contains(&url.scheme()) {
            if let Some((_key, value)) = url.query_pairs().find(|p| p.0 == "lightning") {
                if let Ok((domain, lnurl_endpoint, ln_address)) = lnurl_decode(&value) {
                    return resolve_lnurl(domain, lnurl_endpoint, ln_address).await;
                }
            }
            return Ok(Url { url: input.into() });
        }
    }

    // Try to strip the "lightning:" prefix from possible lnurl string. If prefix is not there, default to original input
    let input = input
        .strip_prefix("lightning:")
        .or(input.strip_prefix("LIGHTNING:"))
        .unwrap_or(input);
<<<<<<< HEAD
    if let Ok((domain, mut lnurl_endpoint, ln_address)) = lnurl_decode(input) {
        // For LNURL-auth links, their type is already known if the link contains the login tag
        // No need to query the endpoint for details
        if lnurl_endpoint.contains("tag=login") {
            return Ok(LnUrlAuth {
                data: crate::lnurl::auth::validate_request(domain, lnurl_endpoint)?,
            });
        }

        lnurl_endpoint = maybe_replace_host_with_mockito_test_host(lnurl_endpoint)?;
        let lnurl_data: LnUrlRequestData = get_parse_and_log_response(&lnurl_endpoint, false)
            .await
            .map_err(|_| anyhow!("Failed to parse response"))?;
        let temp = lnurl_data.into();
        let temp = match temp {
            // Modify the LnUrlPay payload by adding the domain of the LNURL endpoint
            LnUrlPay { data } => LnUrlPay {
                data: LnUrlPayRequestData {
                    domain,
                    ln_address,
                    ..data
                },
            },
            _ => temp,
        };

        return Ok(temp);
=======
    if let Ok((domain, lnurl_endpoint, ln_address)) = lnurl_decode(input) {
        return resolve_lnurl(domain, lnurl_endpoint, ln_address).await;
>>>>>>> 7587eac1
    }

    Err(anyhow!("Unrecognized input type"))
}

pub(crate) async fn post_and_log_response(url: &str, body: Option<String>) -> SdkResult<String> {
    debug!("Making POST request to: {url}");

    let mut req = get_reqwest_client()?.post(url);
    if let Some(body) = body {
        req = req.body(body);
    }
    let raw_body = req
        .send()
        .await
        .map_err(|e| SdkError::ServiceConnectivity { err: e.to_string() })?
        .text()
        .await
        .map_err(|e| SdkError::ServiceConnectivity { err: e.to_string() })?;
    debug!("Received raw response body: {raw_body}");

    Ok(raw_body)
}

/// Makes a GET request to the specified `url` and logs on DEBUG:
/// - the URL
/// - the raw response body
/// - the response HTTP status code
pub(crate) async fn get_and_log_response(url: &str) -> SdkResult<(String, StatusCode)> {
    debug!("Making GET request to: {url}");

    let response = get_reqwest_client()?
        .get(url)
        .send()
        .await
        .map_err(|e| SdkError::ServiceConnectivity { err: e.to_string() })?;
    let status = response.status();
    let raw_body = response
        .text()
        .await
        .map_err(|e| SdkError::ServiceConnectivity { err: e.to_string() })?;
    debug!("Received response, status: {status}, raw response body: {raw_body}");

    Ok((raw_body, status))
}

/// Wrapper around [get_and_log_response] that, in addition, parses the payload into an expected type.
///
/// ### Arguments
///
/// - `url`: the URL on which GET will be called
/// - `enforce_status_check`: if true, the HTTP status code is checked in addition to trying to
/// parse the payload. In this case, an HTTP error code will automatically cause this function to
/// return `Err`, regardless of the payload. If false, the result type will be determined only
/// by the result of parsing the payload into the desired target type.
pub(crate) async fn get_parse_and_log_response<T>(
    url: &str,
    enforce_status_check: bool,
) -> SdkResult<T>
where
    for<'a> T: serde::de::Deserialize<'a>,
{
    let (raw_body, status) = get_and_log_response(url).await?;
    if enforce_status_check && !status.is_success() {
        let err = format!("GET request {url} failed with status: {status}");
        error!("{err}");
        return Err(SdkError::ServiceConnectivity { err });
    }

    serde_json::from_str::<T>(&raw_body).map_err(Into::into)
}

/// Prepends the given prefix to the input, if the input doesn't already start with it
fn prepend_if_missing(prefix: &str, input: &str) -> String {
    match input.to_lowercase().starts_with(prefix) {
        true => input.into(),
        false => format!("{}{}", prefix, input.trim_start_matches(prefix)),
    }
}

/// Converts the LN Address to the corresponding LNURL-pay endpoint, as per LUD-16:
///
/// - https://<domain>/.well-known/lnurlp/<username> for clearnet domains
/// - http://<domain>/.well-known/lnurlp/<username> for onion domains
///
/// Valid characters for the username are `a-z0-9-_.`, however the function
/// tolerates capital letters by downcasing the address.
///
/// The result is a tuple of (domain, LNURL-pay endpoint, downcased lightning address)
fn ln_address_decode(ln_address: &str) -> Result<(String, String, String)> {
    if ln_address.contains('@') {
        let split = ln_address.split('@').collect::<Vec<&str>>();
        let user = split[0].to_lowercase();
        // It is safe to downcase the domains since they are case-insensitive.
        // https://www.rfc-editor.org/rfc/rfc3986#section-3.2.2
        let domain = split[1].to_lowercase();

        if !user
            .chars()
            .all(|c| c.is_alphanumeric() || ['-', '_', '.'].contains(&c))
        {
            return Err(anyhow!("Invalid username"));
        }

        let schema = match domain.ends_with(".onion") {
            true => "http://",
            false => "https://",
        };

        return Ok((
            domain.clone(),
            format!("{schema}{domain}/.well-known/lnurlp/{user}"),
            format!("{user}@{domain}"),
        ));
    }

    Err(anyhow!("Invalid LN address"))
}

/// Decodes the input to a human-readable http or https LNURL. Returns a tuple of (domain, url, lightning address if present).
///
/// It can handle three kinds of input:
///
/// - bech32-based (LUD-01), like LNURL1...
/// - LN addresses (LUD-16), like user@domain.com
/// - prefix-based (LUD-17), like lnurlp:// or lnurlp:
///
/// ## Validation notes
///
/// For bech32-encoded LNURLs, the only allowed schemes are http (for onion domains) and https (for clearnet domains).
///
/// LNURLs in all uppercase or all lowercase are valid, but mixed case ones are invalid.
///
/// For LN addresses, the username is limited to `a-z0-9-_.`, which is more restrictive than email addresses.
/// However the function tolerates capital letters by downcasing the address.
fn lnurl_decode(encoded: &str) -> LnUrlResult<(String, String, Option<String>)> {
    if let Ok((domain, url, ln_address)) = ln_address_decode(encoded) {
        return Ok((domain, url, Some(ln_address)));
    }

    match bech32::decode(encoded) {
        Ok((_hrp, payload, _variant)) => {
            let decoded = String::from_utf8(Vec::from_base32(&payload)?)?;

            let url = reqwest::Url::parse(&decoded)
                .map_err(|e| super::lnurl::error::LnUrlError::InvalidUri(e.to_string()))?;
            let domain = url.domain().ok_or_else(|| {
                super::lnurl::error::LnUrlError::invalid_uri("Could not determine domain")
            })?;

            if url.scheme() == "http" && !domain.ends_with(".onion") {
                return Err(super::lnurl::error::LnUrlError::generic(
                    "HTTP scheme only allowed for onion domains",
                ));
            }
            if url.scheme() == "https" && domain.ends_with(".onion") {
                return Err(super::lnurl::error::LnUrlError::generic(
                    "HTTPS scheme not allowed for onion domains",
                ));
            }

            Ok((domain.into(), decoded, None))
        }
        Err(_) => {
            let supported_prefixes = ["lnurlp", "lnurlw", "keyauth"];
            let mut encoded = encoded.to_string();

            // Treat prefix: and prefix:// the same, to cover both vendor implementations
            // https://github.com/lnbits/lnbits/pull/762#issue-1309702380
            for pref in supported_prefixes {
                let scheme_simple = &format!("{pref}:");
                let scheme_authority = &format!("{pref}://");
                if encoded.starts_with(scheme_simple) && !encoded.starts_with(scheme_authority) {
                    encoded = encoded.replacen(scheme_simple, scheme_authority, 1);
                    break;
                }
            }

            let url = reqwest::Url::parse(&encoded)
                .map_err(|e| super::lnurl::error::LnUrlError::InvalidUri(e.to_string()))?;
            let domain = url.domain().ok_or_else(|| {
                super::lnurl::error::LnUrlError::invalid_uri("Could not determine domain")
            })?;
            ensure_sdk!(
                supported_prefixes.contains(&url.scheme()),
                super::lnurl::error::LnUrlError::generic("Invalid prefix scheme")
            );

            let scheme = url.scheme();
            let new_scheme = match domain.ends_with(".onion") {
                true => "http",
                false => "https",
            };

            Ok((domain.into(), encoded.replacen(scheme, new_scheme, 1), None))
        }
    }
}

async fn resolve_lnurl(
    domain: String,
    mut lnurl_endpoint: String,
    ln_address: Option<String>,
) -> Result<InputType> {
    // For LNURL-auth links, their type is already known if the link contains the login tag
    // No need to query the endpoint for details
    if lnurl_endpoint.contains("tag=login") {
        return Ok(LnUrlAuth {
            data: crate::lnurl::auth::validate_request(domain, lnurl_endpoint)?,
        });
    }

    lnurl_endpoint = maybe_replace_host_with_mockito_test_host(lnurl_endpoint)?;
    let lnurl_data: LnUrlRequestData = get_parse_and_log_response(&lnurl_endpoint)
        .await
        .map_err(|_| anyhow!("Failed to parse response"))?;
    let temp = lnurl_data.into();
    let temp = match temp {
        // Modify the LnUrlPay payload by adding the domain of the LNURL endpoint
        LnUrlPay { data } => LnUrlPay {
            data: LnUrlPayRequestData {
                domain,
                ln_address,
                ..data
            },
        },
        _ => temp,
    };
    Ok(temp)
}

/// Creates an HTTP client with a built-in connection timeout
pub(crate) fn get_reqwest_client() -> SdkResult<reqwest::Client> {
    reqwest::Client::builder()
        .timeout(Duration::from_secs(30))
        .build()
        .map_err(|e| ServiceConnectivity { err: e.to_string() })
}

/// Different kinds of inputs supported by [parse], including any relevant details extracted from the input
#[derive(Debug, Serialize)]
pub enum InputType {
    /// # Supported standards
    ///
    /// - plain on-chain BTC address
    /// - BIP21
    BitcoinAddress {
        address: BitcoinAddressData,
    },

    /// Also covers URIs like `bitcoin:...&lightning=bolt11`. In this case, it returns the BOLT11
    /// and discards all other data.
    Bolt11 {
        invoice: LNInvoice,
    },
    NodeId {
        node_id: String,
    },
    Url {
        url: String,
    },

    /// # Supported standards
    ///
    /// - LUD-01 LNURL bech32 encoding
    /// - LUD-06 `payRequest` spec
    /// - LUD-16 LN Address
    /// - LUD-17 Support for lnurlp prefix with non-bech32-encoded LNURL URLs
    LnUrlPay {
        data: LnUrlPayRequestData,
    },

    /// # Supported standards
    ///
    /// - LUD-01 LNURL bech32 encoding
    /// - LUD-03 `withdrawRequest` spec
    /// - LUD-17 Support for lnurlw prefix with non-bech32-encoded LNURL URLs
    ///
    /// # Not supported (yet)
    ///
    /// - LUD-14 `balanceCheck`: reusable `withdrawRequest`s
    /// - LUD-19 Pay link discoverable from withdraw link
    LnUrlWithdraw {
        data: LnUrlWithdrawRequestData,
    },

    /// # Supported standards
    ///
    /// - LUD-01 LNURL bech32 encoding
    /// - LUD-04 `auth` base spec
    /// - LUD-17 Support for keyauth prefix with non-bech32-encoded LNURL URLs
    LnUrlAuth {
        data: LnUrlAuthRequestData,
    },

    LnUrlError {
        data: LnUrlErrorData,
    },
}

/// Generic struct containing the possible LNURL payloads returned when contacting a LNURL endpoint
// The uniffi bindings only supports enums with named fields.
// We use #[serde(flatten)] to map the JSON payload fields to the inner enum "data" field
// https://serde.rs/attr-flatten.html
#[derive(Deserialize, Debug)]
#[serde(rename_all = "camelCase")]
#[serde(untagged)]
pub enum LnUrlRequestData {
    PayRequest {
        #[serde(flatten)]
        data: LnUrlPayRequestData,
    },
    WithdrawRequest {
        #[serde(flatten)]
        data: LnUrlWithdrawRequestData,
    },
    #[serde(rename = "login")]
    AuthRequest {
        #[serde(flatten)]
        data: LnUrlAuthRequestData,
    },
    Error {
        #[serde(flatten)]
        data: LnUrlErrorData,
    },
}

impl From<LnUrlRequestData> for InputType {
    fn from(lnurl_data: LnUrlRequestData) -> Self {
        match lnurl_data {
            PayRequest { data } => LnUrlPay { data },
            WithdrawRequest { data } => LnUrlWithdraw { data },
            AuthRequest { data } => LnUrlAuth { data },
            Error { data } => LnUrlError { data },
        }
    }
}

/// Wrapped in a [LnUrlError], this represents a LNURL-endpoint error.
#[derive(Deserialize, Debug, Serialize)]
pub struct LnUrlErrorData {
    pub reason: String,
}

/// Wrapped in a [LnUrlPay], this is the result of [parse] when given a LNURL-pay endpoint.
///
/// It represents the endpoint's parameters for the LNURL workflow.
///
/// See <https://github.com/lnurl/luds/blob/luds/06.md>
#[derive(Clone, Deserialize, Debug, Serialize)]
#[serde(rename_all = "camelCase")]
pub struct LnUrlPayRequestData {
    pub callback: String,
    /// The minimum amount, in millisats, that this LNURL-pay endpoint accepts
    pub min_sendable: u64,
    /// The maximum amount, in millisats, that this LNURL-pay endpoint accepts
    pub max_sendable: u64,
    /// As per LUD-06, `metadata` is a raw string (e.g. a json representation of the inner map).
    /// Use `metadata_vec()` to get the parsed items.
    #[serde(rename(deserialize = "metadata"))]
    pub metadata_str: String,
    /// The comment length accepted by this endpoint
    ///
    /// See <https://github.com/lnurl/luds/blob/luds/12.md>
    #[serde(default)]
    pub comment_allowed: u16,

    /// Indicates the domain of the LNURL-pay service, to be shown to the user when asking for
    /// payment input, as per LUD-06 spec.
    ///
    /// Note: this is not the domain of the callback, but the domain of the LNURL-pay endpoint.
    #[serde(skip_serializing, skip_deserializing)]
    pub domain: String,

    /// Value indicating whether the recipient supports Nostr Zaps through NIP-57.
    ///
    /// See <https://github.com/nostr-protocol/nips/blob/master/57.md>
    #[serde(default)]
    pub allows_nostr: bool,

    /// Optional recipient's lnurl provider's Nostr pubkey for NIP-57. If it exists it should be a
    /// valid BIP 340 public key in hex.
    ///
    /// See <https://github.com/nostr-protocol/nips/blob/master/57.md>
    /// See <https://github.com/bitcoin/bips/blob/master/bip-0340.mediawiki>
    pub nostr_pubkey: Option<String>,

    /// If sending to a LN Address, this will be filled.
    #[serde(skip_serializing, skip_deserializing)]
    pub ln_address: Option<String>,
}

impl LnUrlPayRequestData {
    /// The minimum amount, in sats, accepted by this LNURL-pay endpoint
    pub fn min_sendable_sats(&self) -> u64 {
        self.min_sendable / 1000
    }

    /// The maximum amount, in sats, accepted by this LNURL-pay endpoint
    pub fn max_sendable_sats(&self) -> u64 {
        self.max_sendable / 1000
    }

    /// Parsed metadata items. Use `metadata_str` to get the raw metadata string, as received from
    /// the LNURL endpoint.
    pub fn metadata_vec(&self) -> Result<Vec<MetadataItem>> {
        Ok(serde_json::from_str::<Vec<MetadataItem>>(
            &self.metadata_str,
        )?)
    }
}

/// Wrapped in a [LnUrlWithdraw], this is the result of [parse] when given a LNURL-withdraw endpoint.
///
/// It represents the endpoint's parameters for the LNURL workflow.
///
/// See <https://github.com/lnurl/luds/blob/luds/03.md>
#[derive(Deserialize, Debug, Serialize)]
#[serde(rename_all = "camelCase")]
pub struct LnUrlWithdrawRequestData {
    pub callback: String,
    pub k1: String,
    pub default_description: String,
    /// The minimum amount, in millisats, that this LNURL-withdraw endpoint accepts
    pub min_withdrawable: u64,
    /// The maximum amount, in millisats, that this LNURL-withdraw endpoint accepts
    pub max_withdrawable: u64,
}

impl LnUrlWithdrawRequestData {
    /// The minimum amount, in sats, accepted by this LNURL-withdraw endpoint
    pub fn min_withdrawable_sats(&self) -> u64 {
        self.min_withdrawable / 1000
    }

    /// The maximum amount, in sats, accepted by this LNURL-withdraw endpoint
    pub fn max_withdrawable_sats(&self) -> u64 {
        self.max_withdrawable / 1000
    }
}

/// Wrapped in a [LnUrlAuth], this is the result of [parse] when given a LNURL-auth endpoint.
///
/// It represents the endpoint's parameters for the LNURL workflow.
///
/// See <https://github.com/lnurl/luds/blob/luds/04.md>
#[derive(Deserialize, Debug, Serialize)]
pub struct LnUrlAuthRequestData {
    /// Hex encoded 32 bytes of challenge
    pub k1: String,

    /// When available, one of: register, login, link, auth
    pub action: Option<String>,

    /// Indicates the domain of the LNURL-auth service, to be shown to the user when asking for
    /// auth confirmation, as per LUD-04 spec.
    #[serde(skip_serializing, skip_deserializing)]
    pub domain: String,

    /// Indicates the URL of the LNURL-auth service, including the query arguments. This will be
    /// extended with the signed challenge and the linking key, then called in the second step of the workflow.
    #[serde(skip_serializing, skip_deserializing)]
    pub url: String,
}

/// Key-value pair in the [LnUrlPayRequestData], as returned by the LNURL-pay endpoint
#[derive(Deserialize, Debug)]
pub struct MetadataItem {
    pub key: String,
    pub value: String,
}

/// Wrapped in a [BitcoinAddress], this is the result of [parse] when given a plain or BIP-21 BTC address.
#[derive(Debug, Serialize)]
pub struct BitcoinAddressData {
    pub address: String,
    pub network: crate::models::Network,
    pub amount_sat: Option<u64>,
    pub label: Option<String>,
    pub message: Option<String>,
}

impl From<Uri<'_>> for BitcoinAddressData {
    fn from(uri: Uri) -> Self {
        BitcoinAddressData {
            address: uri.address.to_string(),
            network: uri.address.network.into(),
            amount_sat: uri.amount.map(|a| a.to_sat()),
            label: uri.label.map(|label| label.try_into().unwrap()),
            message: uri.message.map(|msg| msg.try_into().unwrap()),
        }
    }
}

#[cfg(test)]
pub(crate) mod tests {
    use std::sync::Mutex;

    use anyhow::anyhow;
    use anyhow::Result;
    use mockito::{Mock, Server, ServerGuard};
    use once_cell::sync::Lazy;

    use crate::bitcoin::bech32;
    use crate::bitcoin::bech32::{ToBase32, Variant};
    use crate::bitcoin::secp256k1::{PublicKey, Secp256k1, SecretKey};
    use crate::input_parser::*;
    use crate::models::Network;

    /// Mock server used in tests. As the server is shared between tests,
    /// we should not mock the same url twice with two different outputs,
    /// one way to do so is to add a random string that will be a differentiator
    /// in the URL.
    pub(crate) static MOCK_HTTP_SERVER: Lazy<Mutex<ServerGuard>> =
        Lazy::new(|| Mutex::new(Server::new()));

    #[tokio::test]
    async fn test_generic_invalid_input() -> Result<(), Box<dyn std::error::Error>> {
        assert!(parse("invalid_input").await.is_err());

        Ok(())
    }

    #[tokio::test]
    async fn test_trim_input() -> Result<()> {
        for address in [
            r#"1andreas3batLhQa2FawWjeyjCqyBzypd"#,
            r#"1andreas3batLhQa2FawWjeyjCqyBzypd "#,
            r#"1andreas3batLhQa2FawWjeyjCqyBzypd
            "#,
            r#"
            1andreas3batLhQa2FawWjeyjCqyBzypd
            "#,
            r#" 1andreas3batLhQa2FawWjeyjCqyBzypd
            "#,
        ] {
            assert!(matches!(
                parse(address).await?,
                InputType::BitcoinAddress { address: _ }
            ));
        }
        Ok(())
    }

    #[tokio::test]
    async fn test_bitcoin_address() -> Result<()> {
        for address in [
            "1andreas3batLhQa2FawWjeyjCqyBzypd",
            "12c6DSiU4Rq3P4ZxziKxzrL5LmMBrzjrJX",
            "bc1qxhmdufsvnuaaaer4ynz88fspdsxq2h9e9cetdj",
            "3CJ7cNxChpcUykQztFSqKFrMVQDN4zTTsp",
        ] {
            assert!(matches!(
                parse(address).await?,
                InputType::BitcoinAddress { address: _ }
            ));
        }
        Ok(())
    }

    #[tokio::test]
    async fn test_bitcoin_address_bip21() -> Result<()> {
        // Addresses from https://github.com/Kixunil/bip21/blob/master/src/lib.rs

        // Valid address with the `bitcoin:` prefix
        assert!(parse("bitcoin:1andreas3batLhQa2FawWjeyjCqyBzypd")
            .await
            .is_ok());
        assert!(parse("bitcoin:testinvalidaddress").await.is_err());

        let addr = "1andreas3batLhQa2FawWjeyjCqyBzypd";

        // Address with amount
        let addr_1 = format!("bitcoin:{addr}?amount=0.00002000");
        match parse(&addr_1).await? {
            BitcoinAddress {
                address: addr_with_amount_parsed,
            } => {
                assert_eq!(addr_with_amount_parsed.address, addr);
                assert_eq!(addr_with_amount_parsed.network, Network::Bitcoin);
                assert_eq!(addr_with_amount_parsed.amount_sat, Some(2000));
                assert_eq!(addr_with_amount_parsed.label, None);
                assert_eq!(addr_with_amount_parsed.message, None);
            }
            _ => return Err(anyhow!("Invalid type parsed")),
        }

        // Address with amount and label
        let label = "test-label";
        let addr_2 = format!("bitcoin:{addr}?amount=0.00002000&label={label}");
        match parse(&addr_2).await? {
            BitcoinAddress {
                address: addr_with_amount_parsed,
            } => {
                assert_eq!(addr_with_amount_parsed.address, addr);
                assert_eq!(addr_with_amount_parsed.network, Network::Bitcoin);
                assert_eq!(addr_with_amount_parsed.amount_sat, Some(2000));
                assert_eq!(addr_with_amount_parsed.label, Some(label.into()));
                assert_eq!(addr_with_amount_parsed.message, None);
            }
            _ => return Err(anyhow!("Invalid type parsed")),
        }

        // Address with amount, label and message
        let message = "test-message";
        let addr_3 = format!("bitcoin:{addr}?amount=0.00002000&label={label}&message={message}");
        match parse(&addr_3).await? {
            BitcoinAddress {
                address: addr_with_amount_parsed,
            } => {
                assert_eq!(addr_with_amount_parsed.address, addr);
                assert_eq!(addr_with_amount_parsed.network, Network::Bitcoin);
                assert_eq!(addr_with_amount_parsed.amount_sat, Some(2000));
                assert_eq!(addr_with_amount_parsed.label, Some(label.into()));
                assert_eq!(addr_with_amount_parsed.message, Some(message.into()));
            }
            _ => return Err(anyhow!("Invalid type parsed")),
        }

        Ok(())
    }

    #[tokio::test]
    async fn test_bolt11() -> Result<()> {
        let bolt11 = "lnbc110n1p38q3gtpp5ypz09jrd8p993snjwnm68cph4ftwp22le34xd4r8ftspwshxhmnsdqqxqyjw5qcqpxsp5htlg8ydpywvsa7h3u4hdn77ehs4z4e844em0apjyvmqfkzqhhd2q9qgsqqqyssqszpxzxt9uuqzymr7zxcdccj5g69s8q7zzjs7sgxn9ejhnvdh6gqjcy22mss2yexunagm5r2gqczh8k24cwrqml3njskm548aruhpwssq9nvrvz";

        // Invoice without prefix
        assert!(matches!(
            parse(bolt11).await?,
            InputType::Bolt11 { invoice: _invoice }
        ));

        // Invoice with prefix
        let invoice_with_prefix = format!("lightning:{bolt11}");
        assert!(matches!(
            parse(&invoice_with_prefix).await?,
            InputType::Bolt11 { invoice: _invoice }
        ));

        Ok(())
    }

    #[tokio::test]
    async fn test_capitalized_bolt11() -> Result<()> {
        let bolt11 = "LNBC110N1P38Q3GTPP5YPZ09JRD8P993SNJWNM68CPH4FTWP22LE34XD4R8FTSPWSHXHMNSDQQXQYJW5QCQPXSP5HTLG8YDPYWVSA7H3U4HDN77EHS4Z4E844EM0APJYVMQFKZQHHD2Q9QGSQQQYSSQSZPXZXT9UUQZYMR7ZXCDCCJ5G69S8Q7ZZJS7SGXN9EJHNVDH6GQJCY22MSS2YEXUNAGM5R2GQCZH8K24CWRQML3NJSKM548ARUHPWSSQ9NVRVZ";

        // Invoice without prefix
        assert!(matches!(
            parse(bolt11).await?,
            InputType::Bolt11 { invoice: _invoice }
        ));

        // Invoice with prefix
        let invoice_with_prefix = format!("LIGHTNING:{bolt11}");
        assert!(matches!(
            parse(&invoice_with_prefix).await?,
            InputType::Bolt11 { invoice: _invoice }
        ));

        Ok(())
    }

    #[tokio::test]
    async fn test_bolt11_with_fallback_bitcoin_address() -> Result<()> {
        let addr = "1andreas3batLhQa2FawWjeyjCqyBzypd";
        let bolt11 = "lnbc110n1p38q3gtpp5ypz09jrd8p993snjwnm68cph4ftwp22le34xd4r8ftspwshxhmnsdqqxqyjw5qcqpxsp5htlg8ydpywvsa7h3u4hdn77ehs4z4e844em0apjyvmqfkzqhhd2q9qgsqqqyssqszpxzxt9uuqzymr7zxcdccj5g69s8q7zzjs7sgxn9ejhnvdh6gqjcy22mss2yexunagm5r2gqczh8k24cwrqml3njskm548aruhpwssq9nvrvz";

        // Address and invoice
        // BOLT11 is the first URI arg (preceded by '?')
        let addr_1 = format!("bitcoin:{addr}?lightning={bolt11}");
        assert!(matches!(
            parse(&addr_1).await?,
            InputType::Bolt11 { invoice: _invoice }
        ));

        // Address, amount and invoice
        // BOLT11 is not the first URI arg (preceded by '&')
        let addr_2 = format!("bitcoin:{addr}?amount=0.00002000&lightning={bolt11}");
        assert!(matches!(
            parse(&addr_2).await?,
            InputType::Bolt11 { invoice: _invoice }
        ));

        Ok(())
    }

    #[tokio::test]
    async fn test_url() -> Result<()> {
        assert!(matches!(
            parse("https://breez.technology").await?,
            InputType::Url { url: _url }
        ));
        assert!(matches!(
            parse("https://breez.technology/").await?,
            InputType::Url { url: _url }
        ));
        assert!(matches!(
            parse("https://breez.technology/test-path").await?,
            InputType::Url { url: _url }
        ));
        assert!(matches!(
            parse("https://breez.technology/test-path?arg1=val1&arg2=val2").await?,
            InputType::Url { url: _url }
        ));
        // `lightning` query param is not an LNURL.
        assert!(matches!(
            parse("https://breez.technology?lightning=nonsense").await?,
            InputType::Url { url: _url }
        ));

        Ok(())
    }

    #[tokio::test]
    async fn test_node_id() -> Result<()> {
        let secp = Secp256k1::new();
        let secret_key = SecretKey::from_slice(&[0xab; 32])?;
        let public_key = PublicKey::from_secret_key(&secp, &secret_key);

        match parse(&public_key.to_string()).await? {
            NodeId { node_id } => {
                assert_eq!(node_id, public_key.to_string());
            }
            _ => return Err(anyhow!("Unexpected type")),
        }

        // Other formats and sizes
        assert!(
            parse("012345678901234567890123456789012345678901234567890123456789mnop")
                .await
                .is_err()
        );
        assert!(parse("0123456789").await.is_err());
        assert!(parse("abcdefghij").await.is_err());

        // Plain Node ID
        assert!(
            parse("03864ef025fde8fb587d989186ce6a4a186895ee44a926bfc370e2c366597a3f8f")
                .await
                .is_ok()
        );
        // Plain Node ID (66 hex chars) with @ separator and any string afterwards
        assert!(
            parse("03864ef025fde8fb587d989186ce6a4a186895ee44a926bfc370e2c366597a3f8f@")
                .await
                .is_ok()
        );
        assert!(parse(
            "03864ef025fde8fb587d989186ce6a4a186895ee44a926bfc370e2c366597a3f8f@sdfsffs"
        )
        .await
        .is_ok());
        assert!(parse(
            "03864ef025fde8fb587d989186ce6a4a186895ee44a926bfc370e2c366597a3f8f@1.2.3.4:1234"
        )
        .await
        .is_ok());

        // Invalid Node ID (66 chars ending in non-hex-chars) with @ separator and any string afterwards -> invalid
        assert!(
            parse("03864ef025fde8fb587d989186ce6a4a186895ee44a926bfc370e2c366597a3zzz@")
                .await
                .is_err()
        );
        assert!(parse(
            "03864ef025fde8fb587d989186ce6a4a186895ee44a926bfc370e2c366597a3zzz@sdfsffs"
        )
        .await
        .is_err());
        assert!(parse(
            "03864ef025fde8fb587d989186ce6a4a186895ee44a926bfc370e2c366597a3zzz@1.2.3.4:1234"
        )
        .await
        .is_err());

        Ok(())
    }

    #[test]
    fn test_lnurl_pay_lud_01() -> Result<()> {
        // Covers cases in LUD-01: Base LNURL encoding and decoding
        // https://github.com/lnurl/luds/blob/luds/01.md

        // HTTPS allowed with clearnet domains
        assert_eq!(
            lnurl_decode(&bech32::encode(
                "LNURL",
                "https://domain.com".to_base32(),
                Variant::Bech32
            )?)?,
            ("domain.com".into(), "https://domain.com".into(), None)
        );

        // HTTP not allowed with clearnet domains
        assert!(lnurl_decode(&bech32::encode(
            "LNURL",
            "http://domain.com".to_base32(),
            Variant::Bech32
        )?)
        .is_err());

        // HTTP allowed with onion domains
        assert_eq!(
            lnurl_decode(&bech32::encode(
                "LNURL",
                "http://3fdsf.onion".to_base32(),
                Variant::Bech32
            )?)?,
            ("3fdsf.onion".into(), "http://3fdsf.onion".into(), None)
        );

        // HTTPS not allowed with onion domains
        assert!(lnurl_decode(&bech32::encode(
            "LNURL",
            "https://3fdsf.onion".to_base32(),
            Variant::Bech32
        )?)
        .is_err());

        let decoded_url = "https://service.com/api?q=3fc3645b439ce8e7f2553a69e5267081d96dcd340693afabe04be7b0ccd178df";
        let lnurl_raw = "LNURL1DP68GURN8GHJ7UM9WFMXJCM99E3K7MF0V9CXJ0M385EKVCENXC6R2C35XVUKXEFCV5MKVV34X5EKZD3EV56NYD3HXQURZEPEXEJXXEPNXSCRVWFNV9NXZCN9XQ6XYEFHVGCXXCMYXYMNSERXFQ5FNS";

        assert_eq!(
            lnurl_decode(lnurl_raw)?,
            ("service.com".into(), decoded_url.into(), None)
        );

        // Uppercase and lowercase allowed, but mixed case is invalid
        assert!(lnurl_decode(&lnurl_raw.to_uppercase()).is_ok());
        assert!(lnurl_decode(&lnurl_raw.to_lowercase()).is_ok());
        assert!(lnurl_decode(&format!(
            "{}{}",
            lnurl_raw[..5].to_uppercase(),
            lnurl_raw[5..].to_lowercase()
        ))
        .is_err());

        Ok(())
    }

    fn mock_lnurl_withdraw_endpoint(path: &str, return_lnurl_error: Option<String>) -> Mock {
        let expected_lnurl_withdraw_data = r#"
{
    "tag":"withdrawRequest",
    "callback":"https://localhost/lnurl-withdraw/callback/e464f841c44dbdd86cee4f09f4ccd3ced58d2e24f148730ec192748317b74538",
    "k1":"37b4c919f871c090830cc47b92a544a30097f03430bc39670b8ec0da89f01a81",
    "minWithdrawable":3000,
    "maxWithdrawable":12000,
    "defaultDescription":"sample withdraw"
}
        "#.replace('\n', "");

        let response_body = match return_lnurl_error {
            None => expected_lnurl_withdraw_data,
            Some(err_reason) => {
                ["{\"status\": \"ERROR\", \"reason\": \"", &err_reason, "\"}"].join("")
            }
        };

        let mut server = MOCK_HTTP_SERVER.lock().unwrap();
        server.mock("GET", path).with_body(response_body).create()
    }

    #[tokio::test]
    async fn test_lnurl_withdraw_lud_03() -> Result<(), Box<dyn std::error::Error>> {
        // Covers cases in LUD-03: withdrawRequest base spec
        // https://github.com/lnurl/luds/blob/luds/03.md

        let path = "/lnurl-withdraw?session=bc893fafeb9819046781b47d68fdcf88fa39a28898784c183b42b7ac13820d81";
        let _m = mock_lnurl_withdraw_endpoint(path, None);

        let lnurl_withdraw_encoded = "lnurl1dp68gurn8ghj7mr0vdskc6r0wd6z7mrww4exctthd96xserjv9mn7um9wdekjmmw843xxwpexdnxzen9vgunsvfexq6rvdecx93rgdmyxcuxverrvcursenpxvukzv3c8qunsdecx33nzwpnvg6ryc3hv93nzvecxgcxgwp3h33lxk";
        assert_eq!(
            lnurl_decode(lnurl_withdraw_encoded)?,
            ("localhost".into(), format!("https://localhost{path}"), None,)
        );

        if let LnUrlWithdraw { data: wd } = parse(lnurl_withdraw_encoded).await? {
            assert_eq!(wd.callback, "https://localhost/lnurl-withdraw/callback/e464f841c44dbdd86cee4f09f4ccd3ced58d2e24f148730ec192748317b74538");
            assert_eq!(
                wd.k1,
                "37b4c919f871c090830cc47b92a544a30097f03430bc39670b8ec0da89f01a81"
            );
            assert_eq!(wd.min_withdrawable, 3000);
            assert_eq!(wd.max_withdrawable, 12000);
            assert_eq!(wd.default_description, "sample withdraw");
        }

        Ok(())
    }

    #[tokio::test]
    async fn test_lnurl_withdraw_in_url() -> Result<(), Box<dyn std::error::Error>> {
        let path = "/lnurl-withdraw?session=bc893fafeb9819046781b47d68fdcf88fa39a28898784c183b42b7ac13820d81";
        let _m = mock_lnurl_withdraw_endpoint(path, None);

        let lnurl_withdraw_encoded = "lnurl1dp68gurn8ghj7mr0vdskc6r0wd6z7mrww4exctthd96xserjv9mn7um9wdekjmmw843xxwpexdnxzen9vgunsvfexq6rvdecx93rgdmyxcuxverrvcursenpxvukzv3c8qunsdecx33nzwpnvg6ryc3hv93nzvecxgcxgwp3h33lxk";
        assert_eq!(
            lnurl_decode(lnurl_withdraw_encoded)?,
            ("localhost".into(), format!("https://localhost{path}"), None,)
        );
        let url = format!("https://bitcoin.org?lightning={lnurl_withdraw_encoded}");

        if let LnUrlWithdraw { data: wd } = parse(&url).await? {
            assert_eq!(wd.callback, "https://localhost/lnurl-withdraw/callback/e464f841c44dbdd86cee4f09f4ccd3ced58d2e24f148730ec192748317b74538");
            assert_eq!(
                wd.k1,
                "37b4c919f871c090830cc47b92a544a30097f03430bc39670b8ec0da89f01a81"
            );
            assert_eq!(wd.min_withdrawable, 3000);
            assert_eq!(wd.max_withdrawable, 12000);
            assert_eq!(wd.default_description, "sample withdraw");
        }

        Ok(())
    }

    #[tokio::test]
    async fn test_lnurl_auth_lud_04() -> Result<()> {
        // Covers cases in LUD-04: `auth` base spec
        // https://github.com/lnurl/luds/blob/luds/04.md

        // No action specified
        let decoded_url = "https://localhost/lnurl-login?tag=login&k1=1a855505699c3e01be41bddd32007bfcc5ff93505dec0cbca64b4b8ff590b822";
        let lnurl_auth_encoded = "lnurl1dp68gurn8ghj7mr0vdskc6r0wd6z7mrww4excttvdankjm3lw3skw0tvdankjm3xdvcn6vtp8q6n2dfsx5mrjwtrxdjnqvtzv56rzcnyv3jrxv3sxqmkyenrvv6kve3exv6nqdtyv43nqcmzvdsnvdrzx33rsenxx5unqc3cxgeqgntfgu";
        assert_eq!(
            lnurl_decode(lnurl_auth_encoded)?,
            ("localhost".into(), decoded_url.into(), None)
        );

        if let LnUrlAuth { data: ad } = parse(lnurl_auth_encoded).await? {
            assert_eq!(
                ad.k1,
                "1a855505699c3e01be41bddd32007bfcc5ff93505dec0cbca64b4b8ff590b822"
            );
            assert_eq!(ad.domain, "localhost".to_string());
            assert_eq!(ad.action, None);
        }

        // Action = register
        let _decoded_url = "https://localhost/lnurl-login?tag=login&k1=1a855505699c3e01be41bddd32007bfcc5ff93505dec0cbca64b4b8ff590b822&action=register";
        let lnurl_auth_encoded = "lnurl1dp68gurn8ghj7mr0vdskc6r0wd6z7mrww4excttvdankjm3lw3skw0tvdankjm3xdvcn6vtp8q6n2dfsx5mrjwtrxdjnqvtzv56rzcnyv3jrxv3sxqmkyenrvv6kve3exv6nqdtyv43nqcmzvdsnvdrzx33rsenxx5unqc3cxgezvctrw35k7m3awfjkw6tnw3jhys2umys";
        if let LnUrlAuth { data: ad } = parse(lnurl_auth_encoded).await? {
            assert_eq!(
                ad.k1,
                "1a855505699c3e01be41bddd32007bfcc5ff93505dec0cbca64b4b8ff590b822"
            );
            assert_eq!(ad.domain, "localhost".to_string());
            assert_eq!(ad.action, Some("register".into()));
        }

        // Action = login
        let _decoded_url = "https://localhost/lnurl-login?tag=login&k1=1a855505699c3e01be41bddd32007bfcc5ff93505dec0cbca64b4b8ff590b822&action=login";
        let lnurl_auth_encoded = "lnurl1dp68gurn8ghj7mr0vdskc6r0wd6z7mrww4excttvdankjm3lw3skw0tvdankjm3xdvcn6vtp8q6n2dfsx5mrjwtrxdjnqvtzv56rzcnyv3jrxv3sxqmkyenrvv6kve3exv6nqdtyv43nqcmzvdsnvdrzx33rsenxx5unqc3cxgezvctrw35k7m3ad3hkw6tw2acjtx";
        if let LnUrlAuth { data: ad } = parse(lnurl_auth_encoded).await? {
            assert_eq!(
                ad.k1,
                "1a855505699c3e01be41bddd32007bfcc5ff93505dec0cbca64b4b8ff590b822"
            );
            assert_eq!(ad.domain, "localhost".to_string());
            assert_eq!(ad.action, Some("login".into()));
        }

        // Action = link
        let _decoded_url = "https://localhost/lnurl-login?tag=login&k1=1a855505699c3e01be41bddd32007bfcc5ff93505dec0cbca64b4b8ff590b822&action=link";
        let lnurl_auth_encoded = "lnurl1dp68gurn8ghj7mr0vdskc6r0wd6z7mrww4excttvdankjm3lw3skw0tvdankjm3xdvcn6vtp8q6n2dfsx5mrjwtrxdjnqvtzv56rzcnyv3jrxv3sxqmkyenrvv6kve3exv6nqdtyv43nqcmzvdsnvdrzx33rsenxx5unqc3cxgezvctrw35k7m3ad35ku6cc8mvs6";
        if let LnUrlAuth { data: ad } = parse(lnurl_auth_encoded).await? {
            assert_eq!(
                ad.k1,
                "1a855505699c3e01be41bddd32007bfcc5ff93505dec0cbca64b4b8ff590b822"
            );
            assert_eq!(ad.domain, "localhost".to_string());
            assert_eq!(ad.action, Some("link".into()));
        }

        // Action = auth
        let _decoded_url = "https://localhost/lnurl-login?tag=login&k1=1a855505699c3e01be41bddd32007bfcc5ff93505dec0cbca64b4b8ff590b822&action=auth";
        let lnurl_auth_encoded = "lnurl1dp68gurn8ghj7mr0vdskc6r0wd6z7mrww4excttvdankjm3lw3skw0tvdankjm3xdvcn6vtp8q6n2dfsx5mrjwtrxdjnqvtzv56rzcnyv3jrxv3sxqmkyenrvv6kve3exv6nqdtyv43nqcmzvdsnvdrzx33rsenxx5unqc3cxgezvctrw35k7m3av96hg6qmg6zgu";
        if let LnUrlAuth { data: ad } = parse(lnurl_auth_encoded).await? {
            assert_eq!(
                ad.k1,
                "1a855505699c3e01be41bddd32007bfcc5ff93505dec0cbca64b4b8ff590b822"
            );
            assert_eq!(ad.domain, "localhost".to_string());
            assert_eq!(ad.action, Some("auth".into()));
        }

        // Action = another, invalid type
        let _decoded_url = "https://localhost/lnurl-login?tag=login&k1=1a855505699c3e01be41bddd32007bfcc5ff93505dec0cbca64b4b8ff590b822&action=invalid";
        let lnurl_auth_encoded = "lnurl1dp68gurn8ghj7mr0vdskc6r0wd6z7mrww4excttvdankjm3lw3skw0tvdankjm3xdvcn6vtp8q6n2dfsx5mrjwtrxdjnqvtzv56rzcnyv3jrxv3sxqmkyenrvv6kve3exv6nqdtyv43nqcmzvdsnvdrzx33rsenxx5unqc3cxgezvctrw35k7m3ad9h8vctvd9jq2s4vfw";
        assert!(parse(lnurl_auth_encoded).await.is_err());

        Ok(())
    }

    fn mock_lnurl_pay_endpoint(path: &str, return_lnurl_error: Option<String>) -> Mock {
        let expected_lnurl_pay_data = r#"
{
    "callback":"https://localhost/lnurl-pay/callback/db945b624265fc7f5a8d77f269f7589d789a771bdfd20e91a3cf6f50382a98d7",
    "tag":"payRequest",
    "maxSendable":16000,
    "minSendable":4000,
    "metadata":"[
        [\"text/plain\",\"WRhtV\"],
        [\"text/long-desc\",\"MBTrTiLCFS\"],
        [\"image/png;base64\",\"iVBORw0KGgoAAAANSUhEUgAAASwAAAEsCAYAAAB5fY51AAATOElEQVR4nO3dz4slVxXA8fIHiEhCjBrcCHEEXbiLkiwd/LFxChmQWUVlpqfrdmcxweAk9r09cUrQlWQpbgXBv8CdwrhRJqn7umfEaEgQGVGzUEwkIu6ei6TGmvH16/ej6p5z7v1+4Ozfq3vqO5dMZ7qqAAAAAAAAAAAAAAAAAAAAAAAAAAAAAAAAAAAAAAAAAAAAAAAAAAAAAAAAgHe4WbjuutBKfw4AWMrNwnUXw9zFMCdaANS6J1ZEC4BWC2NFtABoszRWRAuAFivFimgBkLZWrIgWACkbxYpoAUhtq1gRLQCpjBIrogVU1ZM32webma9dDM+7LrR3J4bnm5mvn7zZPij9GS0bNVZEaxTsvDEu+iea6F9w0d9a5QVpunDcRP/C7uzgM9Kf3ZJJYkW0NsLOG7PzynMPNDFcaTr/2+1eFH/kon/q67evfkD6O2k2aayI1krYeYPO3mjf67rwjIv+zZFfmL+5zu+18/bd0t9RmySxIlonYueNuvTS4cfe/tNhuhem6cKvXGw/LP1dtUgaK6L1f9h5o/aODj/rov9Hihemif4vzS3/SenvLE0kVkTrLnbeKBfDYxNch0+bv7p47RPS312KaKyIFjtv1U53cMZ1/u8yL42/s3/76iPSzyA1FbEqOFrsvFGXX24fdtH/UfKFaaKP0s8hJVWxKjBa7LxhTfQ3xF+WGOYu+h9LP4sUVMaqsGix80a56J+WP7T/ze7s4PPSz2RKqmNVSLTYeaMuHfmPuBjekj6w4TTRvyb9XKZiIlaZR4udN6yJ/gfSh7Vo9mb+kvSzGZupWGUcLXbeqJ1XnnvAdf7f0gd1wrwq/XzGZDJWGUaLnTesmYWLCg5p2Twm/YzGYDpWmUWLnTfMxfAzBQd04ux24XvSz2hbWcQqo2ix80ZdmF94j4v+P9IHtHz8TenntI2sYtWP4Wix84Zd7g4flz+c00f6OW0qy1j1YzRa7LxhTRd2pA9mlWluffvT0s9qXVnHqh+D0WLnDbPyUjWd/4r0s1qHlec6yhiLlpWzsbbzSTTRf1f6YFaZvdmhk35Wq7LyQow6hqLFzhvWRP8d6YNZZZoYvPSzWkWRserHSLTYecPcLDwrfTArzrekn9Vpio5VPwaixc4b1sTDfQUHs8rsSj+rZYjVYJRHi503bLfzX1ZwMKdO0x18UfpZnYRYLRjF0WLnDds/PnhU+mBWmYsvPftR6We1CLFaMkqjxc4b5zr/uvThLF98/wfpZ7QIsVrl7HRGi503zHXhJ+IHtGSaGH4k/YzuR6zWefn0RYudN8xFf176gJbN3lH4gvQzGiJWG4yyaLHzxrku/FP6kE5Y9D9JP5shYrXVWbbS5zfEzhvmutCKH9TC8U9LP5sesRrlZWylz7HHzht28bh9SOCXSJ623Gr+pCFWo55rK32eVcXOm7c3O3TiB3bP+PPSz6SqiNVEL2Yrfa5Vxc6b57rwC/lDC/Mm+p9KP4uqIlaTjpJosfOGvfNbcO+IHlwXji/8+pn3Sz8LYpVgFESLnTdupzs408Twhszh+Tv7t68+Iv0MiFXCURAtdt64y93h4030/0p8eH/e6Q7OSH93YiUwCqJV8s5nwUX/RLq/RfF3dm9f+7j4dyZWcqMgWiXufFb2jw8ebWL43ZQH13T+50/95uCD0t+VWCkYBdEqaeezdOW1K+9rYvAuhrfGXU7/ejMLF6t59S7p70isFI2CaJWw89m7/HL7sJv5b7oYXt3u4PzNvVn4mvT36RErhaMgWlWV784Xpznyn2ti+KGL/verHFjThRdd57+/0137lPRnHyJWikdJtHq57HzxvvGi/1DTHX7VzcJ114X27sx82O3Cl7T+fAmxMjDKotWzuvMwilgZGqXRApIgVgaHaKFExMrwEC2UhFhlMEQLJSBWGQ3RQs6IVYZDtJAjYpXxEC3khFgVMEQLOSBWBQ3RgmXEqsAhWrDIdaGt63rOlDdEC6b0v2dO+sVhhILFTQtWDH8ppvSLwwgGi2hBu/t/g6/0i8MIB4toQatFv25c+sVhFASLaEGbRbEiWOUOf3sItU6KFcEqd/iRB6i0LFYEq9zh57SgzmmxIljlDj9cClVWiRXBKnf4iXiosWqsCFa5w//GAxXWiRXBKnfW2RGihUmsGyuCVe6suydEC6PaJFYEq9zZZFeIFkaxaawIVrmz6b4QLWxlm1gRrHJnm50hWtjItrEiWOXOtntDtLCWMWJFsMqdMXaHaGElY8WKYJU7Y+0P0cJSY8aKYJU7Y+4Q0cJCY8eKYJU7Y+8R0cI9pogVwSp3ptglooWqqqaLFcEqd6baJ6JVuCljRbDKnSl3imgVaupYEaxyZ+q9IlqFSRGrhME6K/Uc67q29Mtif1nX9dksgkW0ypEqVgmDdUPiOZ4/f/6huq7fUBCilULVf+5sgkW08pcyVgmDNa8Fblm1/tvVPaEafO58gkW08pU6VomDlfSWpfx2tTBUveyCRbTyIxGrxMGaL3tJx1brvF0tDdXgs+cXLKKVD6lYCQQryS1L4e1qpVD1sg0W0bJPMlYCwZqv8+JuqtZzu1orVIPPn2+wiJZd0rESCtaktywlt6uNQtXLPlhEyx4NsRIK1nybl/k0teztaqtQDb5D/sEiWnZoiZVgsCa5ZQnerkYJVa+YYBEt/TTFSjBY8zFf8F6d/nY1aqgG36OcYBEtvbTFSjhYo96yEt+uJglVr7hgES19NMZKOFjzMV/6Os3tatJQDb5LecEiWnpojZWCYI1yy0pwu0oSql6xwSJa8jTHSkGw5mOEoJ7udpU0VIPvU26wiJYc7bFSEqytblkT3a5EQtUrPlhEKz0LsVISrPk2cainuV29Udf19fPnzz804kqs850IFtFKx0qsFAVro1tWgv92JRIugkW0krEUK0XBmteb/T93qX7uKmm4CBbRSsJarJQFa61bltBPtScJF8EiWpOzGCtlwZrX6/0TLJL/z+Ck4SJYRGtSVmOlMFgr3bKU/IsMk4WLYBGtyViOlcJgzevV/kVOLf/e1SThIlhEaxLWY6U0WEtvWYpuV5OFi2ARrdHlECulwZrXy39Bg7bb1ejhIlhEa1S5xEpxsBbespTfrkYLF8EiWqPJKVaKgzWvF/++Pgu3q63DRbCI1ihyi5XyYN1zyzJ4u9o4XASLaG0tx1gpD9a8vvfXt1u9Xa0dLoJFtLaSa6wMBOtGVWVzu1o5XASLaG0s51gZCNa8ruuzdV63q1PDRbCI1kZyj5WRYN2o87xdnRgugkW01lZCrIwEiyFYRGuZUmJFsMod6b0jWiMpKVYEq9yR3juiNYLSYkWwyh3pvSNaWyoxVgSr3JHeO6K1hVJjRbDKHem9I1pbIFhMaSO9dwRrS6VGS/rFYQgWsdpQidGSfnEYgkWstlBatKRfHIZgEastlRQt6ReHIVjEagSlREv6xWEIFrEaSQnRSvSCtOfOnXtT+iVNMe98z19Kf47ig1VarHq5RyvFy1FVd/9NqxLC1dZv/5M40p+j3GCVGqteztFKFaxezuE6d+7cm4N/00r1LUt674jVxHKNVupg9TINV9t/v1r5LUt674hVAjlGSypYvVzCNbxd9WrFtyzpvSNWieQWLelg9TIIV3v/d6oV37Kk945YJZRTtLQEq2cxXItuV71a6S1Leu+IVWK5REtbsHrGwtWe9D1qpbcs6b0jVgJyiJbWYPW0h2vZ7apXK7xlSe8dsRJiPVrag9VTHK72tM9eK7xlSe8dsRJkOVpWgtXTFK5Vble9WtktS3rviJUwq9GyFqyeknC1q37eWtktS3rviJUCFqNlNVg9qXCtc7vq1YpuWdJ7R6yUsBYt68HqCYSrXfcz1opuWdJ7R6wUsRStXILVSxGuTW5XvVrJLUt674iVMlailVuwehOHq930c9VKblnSe0esFLIQrVyDVVV343BjzO+yze1q8LnEb1nSe0eslNIerRyDNUWoBtOO9PkIFrHSSXO0cgrWxKEa5XY1+KyityzpvSNWymmNVg7BmjpUg2lH/swEi1jppTFaloOVMFSj3q4Gn1/sliW9d8TKCG3RshislKEaTDvR9yBYxEo3TdGyFCyhUE1yuxp8J5FblvTeEStjtETLQrCkQjWYdoQjX/bdygwWsbJFQ7Q0B0tBqCa9XQ2+Z/JblvTeESujpKOlMVgaQjWYdoJjX/R9ywkWsbJNMlqagqUsVEluV4PvnvSWRaywFaloaQiWtlANpk1w9MNnkHewiFVeJKIlGSzFoUp6uxo8j2S3LGKFUaSOlkSwNIdqMG3qs68T3rKIFUaTMlopg2UkVCK3q8EzSnLLIlYYVapoJYqAiVANppU69zrRLYtYYXQpoqUgDozAECtMYupoSb84TIbBIlZlmzJa0i8Ok1mwiBWqarpoSb84TEbBIlYYmiJa0i8Ok0mwiBUWGTta0i8Ok0GwiBWWGTNa0i8OYzxYxAqrGCta0i8OYzhYxArrGCNa0i8OYzRYxAqb2DZa0i8OYzBYxArb2CZa0i8OYyxYxApj2DRa0i8OYyhYxApj2iRa0i8OYyRYxApTWDda0i8OYyBYxApTWida0i8OozxYxAoprBot6ReHURwsYoWUVomW9IvDKA0WsYKE06Il/eIwCoNFrCBpWbSkXxxGWbCIFTQ4KVrSLw6jKFjECposipb0i8MoCRaxgkb3R0v6xWEUBItYQbNhtKRfHEY4WMQKFvTRkn5xGMFgEStY4rrQSr84jFCwiBUsSvUbphlFQ6xgGdEqaIgVckC0ChhihZwQrYyHWCFHRCvDIVbIGdHKaIgVSkC0MhhihZIQLcNDrFAiomVwiBVKRrQMDbHCmJ682T7YzHztYnjedaG9OzE838x8/eTN9kHpz7gI0TIwSmNldeeL5aJ/oon+BRf9rVUWr+nCcRP9C7uzg89If/YhoqV4lMUql50vxs4rzz3QxHCl6fxvt1tEf+Sif+rrt69+QPo7VRXRUjlKYpXrzmft7I32va4Lz7jo3xx5Mf/mOr/Xztt3S39HoqVoFMSqhJ3P0qWXDj/29p8O0y1o04Vfudh+WPq7Ei0FoyBWJe18VvaODj/rov9HikVtov9Lc8t/Uvo7Ey3BURCrEnc+Cy6Gxya4Dp82f3Xx2ifEvzvRSj8KYlXyzpu20x2ccZ3/u8zy+jv7t68+Iv0MiFbCURArdt6oyy+3D7vo/yi5wE30Ufo5VBXRSjIKYsXOG9ZEf0N8iWOYu+h/LP0sqopoTToKYlVV7LxZLvqn5Q/tf7M7O/i89DOpKqI1ySiJFTtv1KUj/xEXw1vSBzacJvrXpJ9Lj2iNOEpixc4b1kT/A+nDWjR7M39J+tn0iNYIoyRWVcXOm7XzynMPuM7/W/qgTphXpZ/PENHaYhTFip03rJmFiwoOadk8Jv2MhojWBqMoVlXFzpvmYviZggM6cXa78D3pZ3Q/orXGKItVVbHzZl2YX3iPi/4/0ge0fPxN6ee0CNFaYRTGip037HJ3+Lj84Zw+0s/pJERrySiMVVWx86Y1XdiRPphVprn17U9LP6uTEK0FozRWVcXOm+Zm4br0wax0eJ3/ivSzWoZoDUZxrKqKnTetif670gezyuzNDp30szoN0QrqY1VV7LxpTfTfkT6YVaaJwUs/q1UUHS0Dsaoqdt40NwvPSh/MivMt6We1qiKjZSRWVcXOm9bEw30FB7PK7Eo/q3UUFS1Dsaoqdt603c5/WcHBnDpNd/BF6We1riKiZSxWVcXOm7Z/fPCo9MGsMhdfevaj0s9qE1lHy2CsqoqdN891/nXpw1n+Yvg/SD+jbWQZLaOx6rHzhrku/ET8gJZME8OPpJ/RtrKKlvFYVRU7b5qL/rz0AS2bvaPwBelnNIYsopVBrKqKnTfPdeGf0od0wgvyJ+lnMybT0cokVj123jC9L5J/WvrZjE3vsy4nVlWl+Rzy2/nRXTxuHxL4JZKnvSTZ/kmj92UpI1ZVxc6btzc7dOIHds/489LPZEomopVprHrsvHGuC7+QP7Qwb6L/qfSzSEF1tDKPVY+dN+yd34J7R/TgunB84dfPvF/6WaSiMlqFxKqq2HnzdrqDM00Mb8gcnr+zf/vqI9LPIDVV0SooVj123rjL3eHjTfT/Snx4f97pDs5If3cpKqJVYKx67LxxLvon0v0tir+ze/vax6W/szTRaBUcqx47b9z+8cGjTQy/m/Lgms7//KnfHHxQ+rtqIRItYnUXO2/cldeuvK+JwbsY3hr3JfGvN7NwsZpX75L+jtokjRax+j/sfAYuv9w+7Gb+my6GV7c7OH9zbxa+Jv19tEsSLWK1FDufiebIf66J4Ycu+t+vcmBNF150nf/+TnftU9Kf3ZJJo0Ws1sLOZ+IbL/oPNd3hV90sXHddaO/OzIfdLnyJny/ZziTRIlZbYeeBJUaNFrECMLVRokWsAKSyVbSIFYDUNooWsQIgZa1oESsA0laKFrECoMXSaBErANosjBaxAqDVPdEiVgC063/aWvpzAAAAAAAAAAAAAAAAAAAAAAAAAAAAAAAAAAAAAAAAAAAAAAAAAAAAAAAAQI//AplAdntdLBX1AAAAAElFTkSuQmCC\"]
    ]",
    "commentAllowed":0,
    "payerData":{
        "name":{"mandatory":false},
        "pubkey":{"mandatory":false},
        "identifier":{"mandatory":false},
        "email":{"mandatory":false},
        "auth":{"mandatory":false,"k1":"18ec6d5b96db6f219baed2f188aee7359fcf5bea11bb7d5b47157519474c2222"}
    }
}
        "#.replace('\n', "");

        let response_body = match return_lnurl_error {
            None => expected_lnurl_pay_data,
            Some(err_reason) => {
                ["{\"status\": \"ERROR\", \"reason\": \"", &err_reason, "\"}"].join("")
            }
        };

        let mut server = MOCK_HTTP_SERVER.lock().unwrap();
        server.mock("GET", path).with_body(response_body).create()
    }

    fn mock_lnurl_ln_address_endpoint(
        ln_address: &str,
        return_lnurl_error: Option<String>,
    ) -> Result<Mock> {
        let (_domain, lnurl_pay_url, _ln_address) = ln_address_decode(ln_address)?;
        let url = reqwest::Url::parse(&lnurl_pay_url)?;
        let path = url.path();

        let expected_lnurl_pay_data = r#"
{
    "callback":"https://localhost/lnurl-pay/callback/db945b624265fc7f5a8d77f269f7589d789a771bdfd20e91a3cf6f50382a98d7",
    "tag":"payRequest",
    "maxSendable":16000,
    "minSendable":4000,
    "metadata":"[
        [\"text/plain\",\"WRhtV\"],
        [\"text/long-desc\",\"MBTrTiLCFS\"],
        [\"image/png;base64\",\"iVBORw0KGgoAAAANSUhEUgAAASwAAAEsCAYAAAB5fY51AAATOElEQVR4nO3dz4slVxXA8fIHiEhCjBrcCHEEXbiLkiwd/LFxChmQWUVlpqfrdmcxweAk9r09cUrQlWQpbgXBv8CdwrhRJqn7umfEaEgQGVGzUEwkIu6ei6TGmvH16/ej6p5z7v1+4Ozfq3vqO5dMZ7qqAAAAAAAAAAAAAAAAAAAAAAAAAAAAAAAAAAAAAAAAAAAAAAAAAAAAAAAAgHe4WbjuutBKfw4AWMrNwnUXw9zFMCdaANS6J1ZEC4BWC2NFtABoszRWRAuAFivFimgBkLZWrIgWACkbxYpoAUhtq1gRLQCpjBIrogVU1ZM32webma9dDM+7LrR3J4bnm5mvn7zZPij9GS0bNVZEaxTsvDEu+iea6F9w0d9a5QVpunDcRP/C7uzgM9Kf3ZJJYkW0NsLOG7PzynMPNDFcaTr/2+1eFH/kon/q67evfkD6O2k2aayI1krYeYPO3mjf67rwjIv+zZFfmL+5zu+18/bd0t9RmySxIlonYueNuvTS4cfe/tNhuhem6cKvXGw/LP1dtUgaK6L1f9h5o/aODj/rov9Hihemif4vzS3/SenvLE0kVkTrLnbeKBfDYxNch0+bv7p47RPS312KaKyIFjtv1U53cMZ1/u8yL42/s3/76iPSzyA1FbEqOFrsvFGXX24fdtH/UfKFaaKP0s8hJVWxKjBa7LxhTfQ3xF+WGOYu+h9LP4sUVMaqsGix80a56J+WP7T/ze7s4PPSz2RKqmNVSLTYeaMuHfmPuBjekj6w4TTRvyb9XKZiIlaZR4udN6yJ/gfSh7Vo9mb+kvSzGZupWGUcLXbeqJ1XnnvAdf7f0gd1wrwq/XzGZDJWGUaLnTesmYWLCg5p2Twm/YzGYDpWmUWLnTfMxfAzBQd04ux24XvSz2hbWcQqo2ix80ZdmF94j4v+P9IHtHz8TenntI2sYtWP4Wix84Zd7g4flz+c00f6OW0qy1j1YzRa7LxhTRd2pA9mlWluffvT0s9qXVnHqh+D0WLnDbPyUjWd/4r0s1qHlec6yhiLlpWzsbbzSTTRf1f6YFaZvdmhk35Wq7LyQow6hqLFzhvWRP8d6YNZZZoYvPSzWkWRserHSLTYecPcLDwrfTArzrekn9Vpio5VPwaixc4b1sTDfQUHs8rsSj+rZYjVYJRHi503bLfzX1ZwMKdO0x18UfpZnYRYLRjF0WLnDds/PnhU+mBWmYsvPftR6We1CLFaMkqjxc4b5zr/uvThLF98/wfpZ7QIsVrl7HRGi503zHXhJ+IHtGSaGH4k/YzuR6zWefn0RYudN8xFf176gJbN3lH4gvQzGiJWG4yyaLHzxrku/FP6kE5Y9D9JP5shYrXVWbbS5zfEzhvmutCKH9TC8U9LP5sesRrlZWylz7HHzht28bh9SOCXSJ623Gr+pCFWo55rK32eVcXOm7c3O3TiB3bP+PPSz6SqiNVEL2Yrfa5Vxc6b57rwC/lDC/Mm+p9KP4uqIlaTjpJosfOGvfNbcO+IHlwXji/8+pn3Sz8LYpVgFESLnTdupzs408Twhszh+Tv7t68+Iv0MiFXCURAtdt64y93h4030/0p8eH/e6Q7OSH93YiUwCqJV8s5nwUX/RLq/RfF3dm9f+7j4dyZWcqMgWiXufFb2jw8ebWL43ZQH13T+50/95uCD0t+VWCkYBdEqaeezdOW1K+9rYvAuhrfGXU7/ejMLF6t59S7p70isFI2CaJWw89m7/HL7sJv5b7oYXt3u4PzNvVn4mvT36RErhaMgWlWV784Xpznyn2ti+KGL/verHFjThRdd57+/0137lPRnHyJWikdJtHq57HzxvvGi/1DTHX7VzcJ114X27sx82O3Cl7T+fAmxMjDKotWzuvMwilgZGqXRApIgVgaHaKFExMrwEC2UhFhlMEQLJSBWGQ3RQs6IVYZDtJAjYpXxEC3khFgVMEQLOSBWBQ3RgmXEqsAhWrDIdaGt63rOlDdEC6b0v2dO+sVhhILFTQtWDH8ppvSLwwgGi2hBu/t/g6/0i8MIB4toQatFv25c+sVhFASLaEGbRbEiWOUOf3sItU6KFcEqd/iRB6i0LFYEq9zh57SgzmmxIljlDj9cClVWiRXBKnf4iXiosWqsCFa5w//GAxXWiRXBKnfW2RGihUmsGyuCVe6suydEC6PaJFYEq9zZZFeIFkaxaawIVrmz6b4QLWxlm1gRrHJnm50hWtjItrEiWOXOtntDtLCWMWJFsMqdMXaHaGElY8WKYJU7Y+0P0cJSY8aKYJU7Y+4Q0cJCY8eKYJU7Y+8R0cI9pogVwSp3ptglooWqqqaLFcEqd6baJ6JVuCljRbDKnSl3imgVaupYEaxyZ+q9IlqFSRGrhME6K/Uc67q29Mtif1nX9dksgkW0ypEqVgmDdUPiOZ4/f/6huq7fUBCilULVf+5sgkW08pcyVgmDNa8Fblm1/tvVPaEafO58gkW08pU6VomDlfSWpfx2tTBUveyCRbTyIxGrxMGaL3tJx1brvF0tDdXgs+cXLKKVD6lYCQQryS1L4e1qpVD1sg0W0bJPMlYCwZqv8+JuqtZzu1orVIPPn2+wiJZd0rESCtaktywlt6uNQtXLPlhEyx4NsRIK1nybl/k0teztaqtQDb5D/sEiWnZoiZVgsCa5ZQnerkYJVa+YYBEt/TTFSjBY8zFf8F6d/nY1aqgG36OcYBEtvbTFSjhYo96yEt+uJglVr7hgES19NMZKOFjzMV/6Os3tatJQDb5LecEiWnpojZWCYI1yy0pwu0oSql6xwSJa8jTHSkGw5mOEoJ7udpU0VIPvU26wiJYc7bFSEqytblkT3a5EQtUrPlhEKz0LsVISrPk2cainuV29Udf19fPnzz804kqs850IFtFKx0qsFAVro1tWgv92JRIugkW0krEUK0XBmteb/T93qX7uKmm4CBbRSsJarJQFa61bltBPtScJF8EiWpOzGCtlwZrX6/0TLJL/z+Ck4SJYRGtSVmOlMFgr3bKU/IsMk4WLYBGtyViOlcJgzevV/kVOLf/e1SThIlhEaxLWY6U0WEtvWYpuV5OFi2ARrdHlECulwZrXy39Bg7bb1ejhIlhEa1S5xEpxsBbespTfrkYLF8EiWqPJKVaKgzWvF/++Pgu3q63DRbCI1ihyi5XyYN1zyzJ4u9o4XASLaG0tx1gpD9a8vvfXt1u9Xa0dLoJFtLaSa6wMBOtGVWVzu1o5XASLaG0s51gZCNa8ruuzdV63q1PDRbCI1kZyj5WRYN2o87xdnRgugkW01lZCrIwEiyFYRGuZUmJFsMod6b0jWiMpKVYEq9yR3juiNYLSYkWwyh3pvSNaWyoxVgSr3JHeO6K1hVJjRbDKHem9I1pbIFhMaSO9dwRrS6VGS/rFYQgWsdpQidGSfnEYgkWstlBatKRfHIZgEastlRQt6ReHIVjEagSlREv6xWEIFrEaSQnRSvSCtOfOnXtT+iVNMe98z19Kf47ig1VarHq5RyvFy1FVd/9NqxLC1dZv/5M40p+j3GCVGqteztFKFaxezuE6d+7cm4N/00r1LUt674jVxHKNVupg9TINV9t/v1r5LUt674hVAjlGSypYvVzCNbxd9WrFtyzpvSNWieQWLelg9TIIV3v/d6oV37Kk945YJZRTtLQEq2cxXItuV71a6S1Leu+IVWK5REtbsHrGwtWe9D1qpbcs6b0jVgJyiJbWYPW0h2vZ7apXK7xlSe8dsRJiPVrag9VTHK72tM9eK7xlSe8dsRJkOVpWgtXTFK5Vble9WtktS3rviJUwq9GyFqyeknC1q37eWtktS3rviJUCFqNlNVg9qXCtc7vq1YpuWdJ7R6yUsBYt68HqCYSrXfcz1opuWdJ7R6wUsRStXILVSxGuTW5XvVrJLUt674iVMlailVuwehOHq930c9VKblnSe0esFLIQrVyDVVV343BjzO+yze1q8LnEb1nSe0eslNIerRyDNUWoBtOO9PkIFrHSSXO0cgrWxKEa5XY1+KyityzpvSNWymmNVg7BmjpUg2lH/swEi1jppTFaloOVMFSj3q4Gn1/sliW9d8TKCG3RshislKEaTDvR9yBYxEo3TdGyFCyhUE1yuxp8J5FblvTeEStjtETLQrCkQjWYdoQjX/bdygwWsbJFQ7Q0B0tBqCa9XQ2+Z/JblvTeESujpKOlMVgaQjWYdoJjX/R9ywkWsbJNMlqagqUsVEluV4PvnvSWRaywFaloaQiWtlANpk1w9MNnkHewiFVeJKIlGSzFoUp6uxo8j2S3LGKFUaSOlkSwNIdqMG3qs68T3rKIFUaTMlopg2UkVCK3q8EzSnLLIlYYVapoJYqAiVANppU69zrRLYtYYXQpoqUgDozAECtMYupoSb84TIbBIlZlmzJa0i8Ok1mwiBWqarpoSb84TEbBIlYYmiJa0i8Ok0mwiBUWGTta0i8Ok0GwiBWWGTNa0i8OYzxYxAqrGCta0i8OYzhYxArrGCNa0i8OYzRYxAqb2DZa0i8OYzBYxArb2CZa0i8OYyxYxApj2DRa0i8OYyhYxApj2iRa0i8OYyRYxApTWDda0i8OYyBYxApTWida0i8OozxYxAoprBot6ReHURwsYoWUVomW9IvDKA0WsYKE06Il/eIwCoNFrCBpWbSkXxxGWbCIFTQ4KVrSLw6jKFjECposipb0i8MoCRaxgkb3R0v6xWEUBItYQbNhtKRfHEY4WMQKFvTRkn5xGMFgEStY4rrQSr84jFCwiBUsSvUbphlFQ6xgGdEqaIgVckC0ChhihZwQrYyHWCFHRCvDIVbIGdHKaIgVSkC0MhhihZIQLcNDrFAiomVwiBVKRrQMDbHCmJ682T7YzHztYnjedaG9OzE838x8/eTN9kHpz7gI0TIwSmNldeeL5aJ/oon+BRf9rVUWr+nCcRP9C7uzg89If/YhoqV4lMUql50vxs4rzz3QxHCl6fxvt1tEf+Sif+rrt69+QPo7VRXRUjlKYpXrzmft7I32va4Lz7jo3xx5Mf/mOr/Xztt3S39HoqVoFMSqhJ3P0qWXDj/29p8O0y1o04Vfudh+WPq7Ei0FoyBWJe18VvaODj/rov9HikVtov9Lc8t/Uvo7Ey3BURCrEnc+Cy6Gxya4Dp82f3Xx2ifEvzvRSj8KYlXyzpu20x2ccZ3/u8zy+jv7t68+Iv0MiFbCURArdt6oyy+3D7vo/yi5wE30Ufo5VBXRSjIKYsXOG9ZEf0N8iWOYu+h/LP0sqopoTToKYlVV7LxZLvqn5Q/tf7M7O/i89DOpKqI1ySiJFTtv1KUj/xEXw1vSBzacJvrXpJ9Lj2iNOEpixc4b1kT/A+nDWjR7M39J+tn0iNYIoyRWVcXOm7XzynMPuM7/W/qgTphXpZ/PENHaYhTFip03rJmFiwoOadk8Jv2MhojWBqMoVlXFzpvmYviZggM6cXa78D3pZ3Q/orXGKItVVbHzZl2YX3iPi/4/0ge0fPxN6ee0CNFaYRTGip037HJ3+Lj84Zw+0s/pJERrySiMVVWx86Y1XdiRPphVprn17U9LP6uTEK0FozRWVcXOm+Zm4br0wax0eJ3/ivSzWoZoDUZxrKqKnTetif670gezyuzNDp30szoN0QrqY1VV7LxpTfTfkT6YVaaJwUs/q1UUHS0Dsaoqdt40NwvPSh/MivMt6We1qiKjZSRWVcXOm9bEw30FB7PK7Eo/q3UUFS1Dsaoqdt603c5/WcHBnDpNd/BF6We1riKiZSxWVcXOm7Z/fPCo9MGsMhdfevaj0s9qE1lHy2CsqoqdN891/nXpw1n+Yvg/SD+jbWQZLaOx6rHzhrku/ET8gJZME8OPpJ/RtrKKlvFYVRU7b5qL/rz0AS2bvaPwBelnNIYsopVBrKqKnTfPdeGf0od0wgvyJ+lnMybT0cokVj123jC9L5J/WvrZjE3vsy4nVlWl+Rzy2/nRXTxuHxL4JZKnvSTZ/kmj92UpI1ZVxc6btzc7dOIHds/489LPZEomopVprHrsvHGuC7+QP7Qwb6L/qfSzSEF1tDKPVY+dN+yd34J7R/TgunB84dfPvF/6WaSiMlqFxKqq2HnzdrqDM00Mb8gcnr+zf/vqI9LPIDVV0SooVj123rjL3eHjTfT/Snx4f97pDs5If3cpKqJVYKx67LxxLvon0v0tir+ze/vax6W/szTRaBUcqx47b9z+8cGjTQy/m/Lgms7//KnfHHxQ+rtqIRItYnUXO2/cldeuvK+JwbsY3hr3JfGvN7NwsZpX75L+jtokjRax+j/sfAYuv9w+7Gb+my6GV7c7OH9zbxa+Jv19tEsSLWK1FDufiebIf66J4Ycu+t+vcmBNF150nf/+TnftU9Kf3ZJJo0Ws1sLOZ+IbL/oPNd3hV90sXHddaO/OzIfdLnyJny/ZziTRIlZbYeeBJUaNFrECMLVRokWsAKSyVbSIFYDUNooWsQIgZa1oESsA0laKFrECoMXSaBErANosjBaxAqDVPdEiVgC063/aWvpzAAAAAAAAAAAAAAAAAAAAAAAAAAAAAAAAAAAAAAAAAAAAAAAAAAAAAAAAQI//AplAdntdLBX1AAAAAElFTkSuQmCC\"]
    ]",
    "commentAllowed":0,
    "payerData":{
        "name":{"mandatory":false},
        "pubkey":{"mandatory":false},
        "identifier":{"mandatory":false},
        "email":{"mandatory":false},
        "auth":{"mandatory":false,"k1":"18ec6d5b96db6f219baed2f188aee7359fcf5bea11bb7d5b47157519474c2222"}
    }
}
        "#.replace('\n', "");

        let response_body = match return_lnurl_error {
            None => expected_lnurl_pay_data,
            Some(err_reason) => {
                ["{\"status\": \"ERROR\", \"reason\": \"", &err_reason, "\"}"].join("")
            }
        };

        let mut server = MOCK_HTTP_SERVER.lock().unwrap();
        Ok(server.mock("GET", path).with_body(response_body).create())
    }

    #[tokio::test]
    async fn test_lnurl_pay_lud_06() -> Result<(), Box<dyn std::error::Error>> {
        // Covers cases in LUD-06: payRequest base spec
        // https://github.com/lnurl/luds/blob/luds/06.md

        let path =
            "/lnurl-pay?session=db945b624265fc7f5a8d77f269f7589d789a771bdfd20e91a3cf6f50382a98d7";
        let _m = mock_lnurl_pay_endpoint(path, None);

        let lnurl_pay_encoded = "lnurl1dp68gurn8ghj7mr0vdskc6r0wd6z7mrww4excttsv9un7um9wdekjmmw84jxywf5x43rvv35xgmr2enrxanr2cfcvsmnwe3jxcukvde48qukgdec89snwde3vfjxvepjxpjnjvtpxd3kvdnxx5crxwpjvyunsephsz36jf";
        assert_eq!(
            lnurl_decode(lnurl_pay_encoded)?,
            ("localhost".into(), format!("https://localhost{path}"), None)
        );

        if let LnUrlPay { data: pd } = parse(lnurl_pay_encoded).await? {
            assert_eq!(pd.callback, "https://localhost/lnurl-pay/callback/db945b624265fc7f5a8d77f269f7589d789a771bdfd20e91a3cf6f50382a98d7");
            assert_eq!(pd.max_sendable, 16000);
            assert_eq!(pd.min_sendable, 4000);
            assert_eq!(pd.comment_allowed, 0);
            assert_eq!(pd.domain, "localhost");

            assert_eq!(pd.metadata_vec()?.len(), 3);
            assert_eq!(
                pd.metadata_vec()?.first().ok_or("Key not found")?.key,
                "text/plain"
            );
            assert_eq!(
                pd.metadata_vec()?.first().ok_or("Key not found")?.value,
                "WRhtV"
            );
            assert_eq!(
                pd.metadata_vec()?.get(1).ok_or("Key not found")?.key,
                "text/long-desc"
            );
            assert_eq!(
                pd.metadata_vec()?.get(1).ok_or("Key not found")?.value,
                "MBTrTiLCFS"
            );
            assert_eq!(
                pd.metadata_vec()?.get(2).ok_or("Key not found")?.key,
                "image/png;base64"
            );
        }

        for lnurl_pay in [
            lnurl_pay_encoded,
            lnurl_pay_encoded.to_uppercase().as_str(),
            format!("lightning:{}", lnurl_pay_encoded).as_str(),
            format!("lightning:{}", lnurl_pay_encoded.to_uppercase()).as_str(),
            format!("LIGHTNING:{}", lnurl_pay_encoded).as_str(),
            format!("LIGHTNING:{}", lnurl_pay_encoded.to_uppercase()).as_str(),
        ] {
            assert!(matches!(
                parse(lnurl_pay).await?,
                InputType::LnUrlPay { data: _ }
            ));
        }
        Ok(())
    }

    #[tokio::test]
    async fn test_lnurl_pay_lud_16_ln_address() -> Result<(), Box<dyn std::error::Error>> {
        // Covers cases in LUD-16: Paying to static internet identifiers (LN Address)
        // https://github.com/lnurl/luds/blob/luds/16.md

        let ln_address = "user@domain.net";
        let _m = mock_lnurl_ln_address_endpoint(ln_address, None)?;

        if let LnUrlPay { data: pd } = parse(ln_address).await? {
            assert_eq!(pd.callback, "https://localhost/lnurl-pay/callback/db945b624265fc7f5a8d77f269f7589d789a771bdfd20e91a3cf6f50382a98d7");
            assert_eq!(pd.max_sendable, 16000);
            assert_eq!(pd.min_sendable, 4000);
            assert_eq!(pd.comment_allowed, 0);
            assert_eq!(pd.domain, "domain.net");
            assert_eq!(pd.ln_address, Some(ln_address.to_string()));

            assert_eq!(pd.metadata_vec()?.len(), 3);
            assert_eq!(
                pd.metadata_vec()?.first().ok_or("Key not found")?.key,
                "text/plain"
            );
            assert_eq!(
                pd.metadata_vec()?.first().ok_or("Key not found")?.value,
                "WRhtV"
            );
            assert_eq!(
                pd.metadata_vec()?.get(1).ok_or("Key not found")?.key,
                "text/long-desc"
            );
            assert_eq!(
                pd.metadata_vec()?.get(1).ok_or("Key not found")?.value,
                "MBTrTiLCFS"
            );
            assert_eq!(
                pd.metadata_vec()?.get(2).ok_or("Key not found")?.key,
                "image/png;base64"
            );
        }

        Ok(())
    }

    #[tokio::test]
    async fn test_lnurl_pay_lud_16_ln_address_error() -> Result<()> {
        // Covers cases in LUD-16: Paying to static internet identifiers (LN Address)
        // https://github.com/lnurl/luds/blob/luds/16.md

        let ln_address = "error@domain.com";
        let expected_err = "Error msg from LNURL endpoint found via LN Address";
        let _m = mock_lnurl_ln_address_endpoint(ln_address, Some(expected_err.to_string()))?;

        if let LnUrlError { data: msg } = parse(ln_address).await? {
            assert_eq!(msg.reason, expected_err);
            return Ok(());
        }

        Err(anyhow!("Unrecognized input type"))
    }

    #[test]
    fn test_ln_address_lud_16_decode() -> Result<(), Box<dyn std::error::Error>> {
        assert_eq!(
            lnurl_decode("user@domain.onion")?,
            (
                "domain.onion".into(),
                "http://domain.onion/.well-known/lnurlp/user".into(),
                Some("user@domain.onion".into()),
            )
        );
        assert_eq!(
            lnurl_decode("user@domain.com")?,
            (
                "domain.com".into(),
                "https://domain.com/.well-known/lnurlp/user".into(),
                Some("user@domain.com".into()),
            )
        );
        assert_eq!(
            lnurl_decode("user@domain.net")?,
            (
                "domain.net".into(),
                "https://domain.net/.well-known/lnurlp/user".into(),
                Some("user@domain.net".into()),
            )
        );
        assert_eq!(
            lnurl_decode("User@domain.com")?,
            (
                "domain.com".into(),
                "https://domain.com/.well-known/lnurlp/user".into(),
                Some("user@domain.com".into()),
            )
        );
        assert_eq!(
            lnurl_decode("ODELL@DOMAIN.COM")?,
            (
                "domain.com".into(),
                "https://domain.com/.well-known/lnurlp/odell".into(),
                Some("odell@domain.com".into()),
            )
        );
        assert!(ln_address_decode("invalid_ln_address").is_err());

        // Valid chars are a-z0-9-_.
        assert!(lnurl_decode("user.testy_test1@domain.com").is_ok());
        assert!(lnurl_decode("user+1@domain.com").is_err());

        Ok(())
    }

    #[test]
    fn test_lnurl_lud_17_prefixes() -> Result<(), Box<dyn std::error::Error>> {
        // Covers cases in LUD-17: Protocol schemes and raw (non bech32-encoded) URLs
        // https://github.com/lnurl/luds/blob/luds/17.md

        // Variant-specific prefix replaces https for clearnet and http for onion

        // For onion addresses, the prefix maps to an equivalent HTTP URL
        assert_eq!(
            lnurl_decode("lnurlp://asfddf2dsf3f.onion")?,
            (
                "asfddf2dsf3f.onion".into(),
                "http://asfddf2dsf3f.onion".into(),
                None,
            )
        );
        assert_eq!(
            lnurl_decode("lnurlp://asfddf2dsf3flnurlp.onion")?,
            (
                "asfddf2dsf3flnurlp.onion".into(),
                "http://asfddf2dsf3flnurlp.onion".into(),
                None,
            )
        );
        assert_eq!(
            lnurl_decode("lnurlw://asfddf2dsf3f.onion")?,
            (
                "asfddf2dsf3f.onion".into(),
                "http://asfddf2dsf3f.onion".into(),
                None,
            )
        );
        assert_eq!(
            lnurl_decode("keyauth://asfddf2dsf3f.onion")?,
            (
                "asfddf2dsf3f.onion".into(),
                "http://asfddf2dsf3f.onion".into(),
                None,
            )
        );

        // For non-onion addresses, the prefix maps to an equivalent HTTPS URL
        assert_eq!(
            lnurl_decode("lnurlp://domain.com")?,
            ("domain.com".into(), "https://domain.com".into(), None)
        );
        assert_eq!(
            lnurl_decode("lnurlp://lnurlp.com")?,
            ("lnurlp.com".into(), "https://lnurlp.com".into(), None)
        );
        assert_eq!(
            lnurl_decode("lnurlw://domain.com")?,
            ("domain.com".into(), "https://domain.com".into(), None)
        );
        assert_eq!(
            lnurl_decode("lnurlw://lnurlw.com")?,
            ("lnurlw.com".into(), "https://lnurlw.com".into(), None)
        );
        assert_eq!(
            lnurl_decode("keyauth://domain.com")?,
            ("domain.com".into(), "https://domain.com".into(), None)
        );
        assert_eq!(
            lnurl_decode("keyauth://keyauth.com")?,
            ("keyauth.com".into(), "https://keyauth.com".into(), None)
        );

        // Same as above, but prefix: approach instead of prefix://
        assert_eq!(
            lnurl_decode("lnurlp:asfddf2dsf3f.onion")?,
            (
                "asfddf2dsf3f.onion".into(),
                "http://asfddf2dsf3f.onion".into(),
                None
            )
        );
        assert_eq!(
            lnurl_decode("lnurlw:asfddf2dsf3f.onion")?,
            (
                "asfddf2dsf3f.onion".into(),
                "http://asfddf2dsf3f.onion".into(),
                None
            )
        );
        assert_eq!(
            lnurl_decode("keyauth:asfddf2dsf3f.onion")?,
            (
                "asfddf2dsf3f.onion".into(),
                "http://asfddf2dsf3f.onion".into(),
                None
            )
        );

        assert_eq!(
            lnurl_decode("lnurlp:domain.com")?,
            ("domain.com".into(), "https://domain.com".into(), None)
        );
        assert_eq!(
            lnurl_decode("lnurlp:domain.com/lnurlp:lol")?,
            (
                "domain.com".into(),
                "https://domain.com/lnurlp:lol".into(),
                None
            )
        );
        assert_eq!(
            lnurl_decode("lnurlw:domain.com")?,
            ("domain.com".into(), "https://domain.com".into(), None)
        );
        assert_eq!(
            lnurl_decode("keyauth:domain.com")?,
            ("domain.com".into(), "https://domain.com".into(), None)
        );

        Ok(())
    }

    #[tokio::test]
    async fn test_lnurl_pay_lud_17() -> Result<(), Box<dyn std::error::Error>> {
        let pay_path =
            "/lnurl-pay?session=db945b624265fc7f5a8d77f269f7589d789a771bdfd20e91a3cf6f50382a98d7";
        let _m = mock_lnurl_pay_endpoint(pay_path, None);

        let lnurl_pay_url = format!("lnurlp://localhost{pay_path}");
        if let LnUrlPay { data: pd } = parse(&lnurl_pay_url).await? {
            assert_eq!(pd.callback, "https://localhost/lnurl-pay/callback/db945b624265fc7f5a8d77f269f7589d789a771bdfd20e91a3cf6f50382a98d7");
            assert_eq!(pd.max_sendable, 16000);
            assert_eq!(pd.min_sendable, 4000);
            assert_eq!(pd.comment_allowed, 0);
            assert_eq!(pd.domain, "localhost");

            assert_eq!(pd.metadata_vec()?.len(), 3);
            assert_eq!(
                pd.metadata_vec()?.first().ok_or("Key not found")?.key,
                "text/plain"
            );
            assert_eq!(
                pd.metadata_vec()?.first().ok_or("Key not found")?.value,
                "WRhtV"
            );
            assert_eq!(
                pd.metadata_vec()?.get(1).ok_or("Key not found")?.key,
                "text/long-desc"
            );
            assert_eq!(
                pd.metadata_vec()?.get(1).ok_or("Key not found")?.value,
                "MBTrTiLCFS"
            );
            assert_eq!(
                pd.metadata_vec()?.get(2).ok_or("Key not found")?.key,
                "image/png;base64"
            );
        }

        Ok(())
    }

    #[tokio::test]
    async fn test_lnurl_withdraw_lud_17() -> Result<(), Box<dyn std::error::Error>> {
        let withdraw_path = "/lnurl-withdraw?session=e464f841c44dbdd86cee4f09f4ccd3ced58d2e24f148730ec192748317b74538";
        let _m = mock_lnurl_withdraw_endpoint(withdraw_path, None);

        if let LnUrlWithdraw { data: wd } =
            parse(&format!("lnurlw://localhost{withdraw_path}")).await?
        {
            assert_eq!(wd.callback, "https://localhost/lnurl-withdraw/callback/e464f841c44dbdd86cee4f09f4ccd3ced58d2e24f148730ec192748317b74538");
            assert_eq!(
                wd.k1,
                "37b4c919f871c090830cc47b92a544a30097f03430bc39670b8ec0da89f01a81"
            );
            assert_eq!(wd.min_withdrawable, 3000);
            assert_eq!(wd.max_withdrawable, 12000);
            assert_eq!(wd.default_description, "sample withdraw");
        }

        Ok(())
    }

    #[tokio::test]
    async fn test_lnurl_auth_lud_17() -> Result<()> {
        let auth_path = "/lnurl-login?tag=login&k1=1a855505699c3e01be41bddd32007bfcc5ff93505dec0cbca64b4b8ff590b822";

        if let LnUrlAuth { data: ad } = parse(&format!("keyauth://localhost{auth_path}")).await? {
            assert_eq!(
                ad.k1,
                "1a855505699c3e01be41bddd32007bfcc5ff93505dec0cbca64b4b8ff590b822"
            );
        }

        Ok(())
    }

    #[tokio::test]
    async fn test_lnurl_pay_lud_17_error() -> Result<()> {
        let pay_path = "/lnurl-pay?session=paylud17error";
        let expected_error_msg = "test pay error";
        let _m = mock_lnurl_pay_endpoint(pay_path, Some(expected_error_msg.to_string()));

        if let LnUrlError { data: msg } = parse(&format!("lnurlp://localhost{pay_path}")).await? {
            assert_eq!(msg.reason, expected_error_msg);
            return Ok(());
        }

        Err(anyhow!("Unrecognized input type"))
    }

    #[tokio::test]
    async fn test_lnurl_withdraw_lud_17_error() -> Result<()> {
        let withdraw_path = "/lnurl-withdraw?session=withdrawlud17error";
        let expected_error_msg = "test withdraw error";
        let _m = mock_lnurl_withdraw_endpoint(withdraw_path, Some(expected_error_msg.to_string()));

        if let LnUrlError { data: msg } =
            parse(&format!("lnurlw://localhost{withdraw_path}")).await?
        {
            assert_eq!(msg.reason, expected_error_msg);
            return Ok(());
        }

        Err(anyhow!("Unrecognized input type"))
    }
}<|MERGE_RESOLUTION|>--- conflicted
+++ resolved
@@ -221,38 +221,8 @@
         .strip_prefix("lightning:")
         .or(input.strip_prefix("LIGHTNING:"))
         .unwrap_or(input);
-<<<<<<< HEAD
-    if let Ok((domain, mut lnurl_endpoint, ln_address)) = lnurl_decode(input) {
-        // For LNURL-auth links, their type is already known if the link contains the login tag
-        // No need to query the endpoint for details
-        if lnurl_endpoint.contains("tag=login") {
-            return Ok(LnUrlAuth {
-                data: crate::lnurl::auth::validate_request(domain, lnurl_endpoint)?,
-            });
-        }
-
-        lnurl_endpoint = maybe_replace_host_with_mockito_test_host(lnurl_endpoint)?;
-        let lnurl_data: LnUrlRequestData = get_parse_and_log_response(&lnurl_endpoint, false)
-            .await
-            .map_err(|_| anyhow!("Failed to parse response"))?;
-        let temp = lnurl_data.into();
-        let temp = match temp {
-            // Modify the LnUrlPay payload by adding the domain of the LNURL endpoint
-            LnUrlPay { data } => LnUrlPay {
-                data: LnUrlPayRequestData {
-                    domain,
-                    ln_address,
-                    ..data
-                },
-            },
-            _ => temp,
-        };
-
-        return Ok(temp);
-=======
     if let Ok((domain, lnurl_endpoint, ln_address)) = lnurl_decode(input) {
         return resolve_lnurl(domain, lnurl_endpoint, ln_address).await;
->>>>>>> 7587eac1
     }
 
     Err(anyhow!("Unrecognized input type"))
@@ -466,7 +436,7 @@
     }
 
     lnurl_endpoint = maybe_replace_host_with_mockito_test_host(lnurl_endpoint)?;
-    let lnurl_data: LnUrlRequestData = get_parse_and_log_response(&lnurl_endpoint)
+    let lnurl_data: LnUrlRequestData = get_parse_and_log_response(&lnurl_endpoint, false)
         .await
         .map_err(|_| anyhow!("Failed to parse response"))?;
     let temp = lnurl_data.into();
