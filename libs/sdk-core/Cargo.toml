[package]
name = "breez-sdk-core"
edition = "2021"
version.workspace = true

[lib]
name = "breez_sdk_core"
crate-type = ["staticlib", "cdylib", "lib"]

[dependencies]
<<<<<<< HEAD
flutter_rust_bridge = "=2.0.0"
aes = "0.8"
anyhow = { version = "1.0.79", features = ["backtrace"] }
cbc = { version = "0.1", features = ["std"] }
hex = "0.4"
bip21 = "0.2"
=======
flutter_rust_bridge = "=1.82.6"
aes = { workspace = true }
anyhow = { workspace = true }
hex = { workspace = true }
>>>>>>> 95c7d0b4
# The last commit on gl-client 0.1. Development will continue on 0.2.
# The switch to 0.2 will happen with https://github.com/breez/breez-sdk/pull/724
gl-client = { git = "https://github.com/Blockstream/greenlight.git", features = [
    "permissive",
], rev = "16fa13d40f4fc271cf99febf3f40246b6b23716a" }
zbase32 = "0.1.2"
base64 = { workspace = true }
chrono = "0.4"
ecies = { version = "0.2.6", default-features = false, features = ["pure"] }
env_logger = "0.10"
futures = "0.3.30"
ripemd = "0.1"
rand = "0.8"
tiny-bip39 = "1"
tokio = { workspace = true }
prost = { workspace = true }
rusqlite = { workspace = true }
rusqlite_migration = "1.0"
reqwest = { workspace = true }
serde = { workspace = true }
serde_json = { workspace = true }
sdk-common = { path = "../sdk-common" }
tonic = { workspace = true, features = [
    "tls",
    "transport",
    "tls-roots",
    "tls-webpki-roots",
] }
lazy_static = "^1.4.0"
log = { workspace = true }
once_cell = { workspace = true }
openssl = { version = "0.10", features = ["vendored"] }
strum = { workspace = true }
strum_macros = { workspace = true }
tempfile = "3"
thiserror = { workspace = true }
const_format = "0.2"
miniz_oxide = "0.7.1"
tokio-stream = "0.1.14"
serde_with = "3.3.0"
regex = { workspace = true }

[dev-dependencies]
mockito = { workspace = true }
<|MERGE_RESOLUTION|>--- conflicted
+++ resolved
@@ -8,19 +8,10 @@
 crate-type = ["staticlib", "cdylib", "lib"]
 
 [dependencies]
-<<<<<<< HEAD
-flutter_rust_bridge = "=2.0.0"
-aes = "0.8"
-anyhow = { version = "1.0.79", features = ["backtrace"] }
-cbc = { version = "0.1", features = ["std"] }
-hex = "0.4"
-bip21 = "0.2"
-=======
-flutter_rust_bridge = "=1.82.6"
+flutter_rust_bridge = "2.0.0"
 aes = { workspace = true }
 anyhow = { workspace = true }
 hex = { workspace = true }
->>>>>>> 95c7d0b4
 # The last commit on gl-client 0.1. Development will continue on 0.2.
 # The switch to 0.2 will happen with https://github.com/breez/breez-sdk/pull/724
 gl-client = { git = "https://github.com/Blockstream/greenlight.git", features = [
