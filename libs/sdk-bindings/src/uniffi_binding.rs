use std::sync::Arc;

use anyhow::{anyhow, Result};
use log::{Metadata, Record};
use once_cell::sync::{Lazy, OnceCell};

use breez_sdk_core::{
    error::*, mnemonic_to_seed as sdk_mnemonic_to_seed, parse as sdk_parse_input,
    parse_invoice as sdk_parse_invoice, AesSuccessActionDataDecrypted, BackupFailedData,
    BackupStatus, BitcoinAddressData, BreezEvent, BreezServices, BuyBitcoinProvider,
    BuyBitcoinRequest, BuyBitcoinResponse, ChannelState, CheckMessageRequest, CheckMessageResponse,
    ClosedChannelPaymentDetails, Config, CurrencyInfo, EnvironmentType, EventListener,
    FeeratePreset, FiatCurrency, GreenlightCredentials, GreenlightNodeConfig, InputType,
    InvoicePaidDetails, LNInvoice, LnPaymentDetails, LnUrlAuthRequestData, LnUrlCallbackStatus,
    LnUrlErrorData, LnUrlPayRequestData, LnUrlPayResult, LnUrlWithdrawRequestData, LocaleOverrides,
<<<<<<< HEAD
    LocalizedName, LogEntry, LogStream, LspInformation, MessageSuccessActionData, MetadataItem,
    Network, NodeConfig, NodeState, Payment, PaymentDetails, PaymentFailedData, PaymentType,
    PaymentTypeFilter, Rate, RecommendedFees, ReverseSwapInfo, ReverseSwapPairInfo,
    ReverseSwapStatus, RouteHint, RouteHintHop, SuccessActionProcessed, SwapInfo, SwapStatus,
    Symbol, UnspentTransactionOutput, UrlSuccessActionData,
=======
    LocalizedName, LogEntry, LspInformation, MessageSuccessActionData, MetadataItem, Network,
    NodeConfig, NodeState, OpeningFeeParams, OpeningFeeParamsMenu, Payment, PaymentDetails,
    PaymentFailedData, PaymentType, PaymentTypeFilter, Rate, ReceiveOnchainRequest,
    ReceivePaymentRequest, ReceivePaymentResponse, RecommendedFees, ReverseSwapInfo,
    ReverseSwapPairInfo, ReverseSwapStatus, RouteHint, RouteHintHop, SignMessageRequest,
    SignMessageResponse, SuccessActionProcessed, SwapInfo, SwapStatus, Symbol,
    UnspentTransactionOutput, UrlSuccessActionData,
>>>>>>> 7d35a29e
};

static RT: Lazy<tokio::runtime::Runtime> = Lazy::new(|| tokio::runtime::Runtime::new().unwrap());
static LOG_STREAM: OnceCell<Box<dyn LogStream>> = OnceCell::new();

struct BindingLogger {}

impl log::Log for BindingLogger {
    fn enabled(&self, m: &Metadata) -> bool {
        // ignore the internal uniffi log to prevent infinite loop.
        return *m.target() != *"breez_sdk_bindings::uniffi_binding";
    }

    fn log(&self, record: &Record) {
        if self.enabled(record.metadata()) {
            if let Some(s) = LOG_STREAM.get() {
                s.log(LogEntry {
                    line: record.args().to_string(),
                    level: record.level().as_str().to_string(),
                });
            }
        }
    }
    fn flush(&self) {}
}

/// Create a new SDK config with default values
pub fn default_config(
    env_type: EnvironmentType,
    api_key: String,
    node_config: NodeConfig,
) -> Config {
    BreezServices::default_config(env_type, api_key, node_config)
}

/// connect initializes the SDK services, schedule the node to run in the cloud and
/// run the signer. This must be called in order to start communicating with the node
///
/// # Arguments
///
/// * `config` - The sdk configuration
/// * `seed` - The node private key
/// * `event_listener` - Listener to SDK events
///
pub fn connect(
    config: Config,
    seed: Vec<u8>,
    event_listener: Box<dyn EventListener>,
) -> SdkResult<Arc<BlockingBreezServices>> {
    rt().block_on(async move {
        let uniffi_logger: Option<Box<dyn log::Log>> = match LOG_STREAM.get() {
            None => None,
            Some(_) => Some(Box::new(BindingLogger {})),
        };
        BreezServices::init_logging(&config, uniffi_logger)?;

        let breez_services = BreezServices::connect(config, seed, event_listener).await?;

        Ok(Arc::new(BlockingBreezServices { breez_services }))
    })
}

/// If used, this must be called before `connect`
pub fn set_log_stream(log_stream: Box<dyn LogStream>) -> Result<()> {
    LOG_STREAM
        .set(log_stream)
        .map_err(|_| anyhow!("log stream already created"))?;
    Ok(())
}

pub struct BlockingBreezServices {
    breez_services: Arc<BreezServices>,
}

impl BlockingBreezServices {
    pub fn disconnect(&self) -> Result<()> {
        rt().block_on(self.breez_services.disconnect())
    }

    pub fn send_payment(&self, bolt11: String, amount_sats: Option<u64>) -> SdkResult<Payment> {
        rt().block_on(self.breez_services.send_payment(bolt11, amount_sats))
            .map_err(|e| e.into())
    }

    pub fn send_spontaneous_payment(
        &self,
        node_id: String,
        amount_sats: u64,
    ) -> SdkResult<Payment> {
        rt().block_on(
            self.breez_services
                .send_spontaneous_payment(node_id, amount_sats),
        )
        .map_err(|e| e.into())
    }

    pub fn receive_payment(
        &self,
        req_data: ReceivePaymentRequest,
    ) -> SdkResult<ReceivePaymentResponse> {
        rt().block_on(self.breez_services.receive_payment(req_data))
    }

    pub fn node_info(&self) -> SdkResult<NodeState> {
        self.breez_services.node_info()
    }

    pub fn sign_message(&self, request: SignMessageRequest) -> SdkResult<SignMessageResponse> {
        rt().block_on(self.breez_services.sign_message(request))
            .map_err(|e| e.into())
    }

    pub fn check_message(&self, request: CheckMessageRequest) -> SdkResult<CheckMessageResponse> {
        rt().block_on(self.breez_services.check_message(request))
            .map_err(|e| e.into())
    }

    pub fn backup_status(&self) -> SdkResult<BackupStatus> {
        self.breez_services.backup_status().map_err(|e| e.into())
    }

    pub fn backup(&self) -> SdkResult<()> {
        rt().block_on(self.breez_services.backup())
            .map_err(|e| e.into())
    }

    pub fn list_payments(
        &self,
        filter: PaymentTypeFilter,
        from_timestamp: Option<i64>,
        to_timestamp: Option<i64>,
    ) -> SdkResult<Vec<Payment>> {
        rt().block_on(
            self.breez_services
                .list_payments(filter, from_timestamp, to_timestamp),
        )
    }

    pub fn payment_by_hash(&self, hash: String) -> SdkResult<Option<Payment>> {
        rt().block_on(self.breez_services.payment_by_hash(hash))
            .map_err(|e| e.into())
    }

    pub fn pay_lnurl(
        &self,
        req_data: LnUrlPayRequestData,
        amount_sats: u64,
        comment: Option<String>,
    ) -> SdkResult<LnUrlPayResult> {
        rt().block_on(
            self.breez_services
                .lnurl_pay(amount_sats, comment, req_data),
        )
        .map_err(|e| e.into())
    }

    pub fn withdraw_lnurl(
        &self,
        req_data: LnUrlWithdrawRequestData,
        amount_sats: u64,
        description: Option<String>,
    ) -> SdkResult<LnUrlCallbackStatus> {
        rt().block_on(
            self.breez_services
                .lnurl_withdraw(req_data, amount_sats, description),
        )
        .map_err(|e| e.into())
    }

    pub fn lnurl_auth(&self, req_data: LnUrlAuthRequestData) -> SdkResult<LnUrlCallbackStatus> {
        rt().block_on(self.breez_services.lnurl_auth(req_data))
            .map_err(|e| e.into())
    }

    pub fn sweep(&self, to_address: String, fee_rate_sats_per_vbyte: u64) -> SdkResult<()> {
        rt().block_on(
            self.breez_services
                .sweep(to_address, fee_rate_sats_per_vbyte),
        )
        .map_err(|e| e.into())
    }

    pub fn fetch_fiat_rates(&self) -> SdkResult<Vec<Rate>> {
        rt().block_on(self.breez_services.fetch_fiat_rates())
            .map_err(|e| e.into())
    }

    pub fn list_fiat_currencies(&self) -> SdkResult<Vec<FiatCurrency>> {
        rt().block_on(self.breez_services.list_fiat_currencies())
            .map_err(|e| e.into())
    }

    pub fn list_lsps(&self) -> SdkResult<Vec<LspInformation>> {
        rt().block_on(self.breez_services.list_lsps())
    }

    pub fn connect_lsp(&self, lsp_id: String) -> SdkResult<()> {
        rt().block_on(self.breez_services.connect_lsp(lsp_id))
    }

    /// Convenience method to look up LSP info based on current LSP ID
    pub fn fetch_lsp_info(&self, lsp_id: String) -> SdkResult<Option<LspInformation>> {
        rt().block_on(self.breez_services.fetch_lsp_info(lsp_id))
            .map_err(|e| e.into())
    }

    pub fn lsp_id(&self) -> SdkResult<Option<String>> {
        rt().block_on(self.breez_services.lsp_id())
    }

    pub fn close_lsp_channels(&self) -> SdkResult<()> {
        rt().block_on(async {
            _ = self.breez_services.close_lsp_channels().await?;
            Ok(())
        })
        .map_err(|e: anyhow::Error| e.into())
    }

    /// Onchain receive swap API
    pub fn receive_onchain(&self, req: ReceiveOnchainRequest) -> SdkResult<SwapInfo> {
        rt().block_on(self.breez_services.receive_onchain(req))
            .map_err(|e| e.into())
    }

    /// Onchain receive swap API
    pub fn in_progress_swap(&self) -> SdkResult<Option<SwapInfo>> {
        rt().block_on(self.breez_services.in_progress_swap())
            .map_err(|e| e.into())
    }

    /// list non-completed expired swaps that should be refunded by calling [BreezServices::refund]
    pub fn list_refundables(&self) -> SdkResult<Vec<SwapInfo>> {
        rt().block_on(self.breez_services.list_refundables())
            .map_err(|e| e.into())
    }

    // construct and broadcast a refund transaction for a faile/expired swap
    pub fn refund(
        &self,
        swap_address: String,
        to_address: String,
        sat_per_vbyte: u32,
    ) -> SdkResult<String> {
        rt().block_on(
            self.breez_services
                .refund(swap_address, to_address, sat_per_vbyte),
        )
        .map_err(|e| e.into())
    }

    pub fn fetch_reverse_swap_fees(&self) -> SdkResult<ReverseSwapPairInfo> {
        rt().block_on(self.breez_services.fetch_reverse_swap_fees())
            .map_err(|e| e.into())
    }

    pub fn in_progress_reverse_swaps(&self) -> SdkResult<Vec<ReverseSwapInfo>> {
        rt().block_on(self.breez_services.in_progress_reverse_swaps())
            .map_err(|e| e.into())
    }

    pub fn send_onchain(
        &self,
        amount_sat: u64,
        onchain_recipient_address: String,
        pair_hash: String,
        sat_per_vbyte: u64,
    ) -> SdkResult<ReverseSwapInfo> {
        rt().block_on(self.breez_services.send_onchain(
            amount_sat,
            onchain_recipient_address,
            pair_hash,
            sat_per_vbyte,
        ))
        .map_err(|e| e.into())
    }

    pub fn execute_dev_command(&self, command: String) -> Result<String> {
        rt().block_on(self.breez_services.execute_dev_command(command))
    }

    pub fn sync(&self) -> SdkResult<()> {
        rt().block_on(self.breez_services.sync())
            .map_err(|e| e.into())
    }

    pub fn recommended_fees(&self) -> SdkResult<RecommendedFees> {
        rt().block_on(self.breez_services.recommended_fees())
            .map_err(|e| e.into())
    }

    pub fn buy_bitcoin(&self, req: BuyBitcoinRequest) -> SdkResult<BuyBitcoinResponse> {
        rt().block_on(self.breez_services.buy_bitcoin(req))
    }
}

pub fn parse_invoice(invoice: String) -> SdkResult<LNInvoice> {
    sdk_parse_invoice(&invoice).map_err(|e| e.into())
}

pub fn parse_input(s: String) -> SdkResult<InputType> {
    rt().block_on(sdk_parse_input(&s)).map_err(|e| e.into())
}

pub fn mnemonic_to_seed(phrase: String) -> SdkResult<Vec<u8>> {
    sdk_mnemonic_to_seed(phrase).map_err(|e| e.into())
}

fn rt() -> &'static tokio::runtime::Runtime {
    &RT
}

uniffi_macros::include_scaffolding!("breez_sdk");<|MERGE_RESOLUTION|>--- conflicted
+++ resolved
@@ -13,21 +13,13 @@
     FeeratePreset, FiatCurrency, GreenlightCredentials, GreenlightNodeConfig, InputType,
     InvoicePaidDetails, LNInvoice, LnPaymentDetails, LnUrlAuthRequestData, LnUrlCallbackStatus,
     LnUrlErrorData, LnUrlPayRequestData, LnUrlPayResult, LnUrlWithdrawRequestData, LocaleOverrides,
-<<<<<<< HEAD
     LocalizedName, LogEntry, LogStream, LspInformation, MessageSuccessActionData, MetadataItem,
-    Network, NodeConfig, NodeState, Payment, PaymentDetails, PaymentFailedData, PaymentType,
-    PaymentTypeFilter, Rate, RecommendedFees, ReverseSwapInfo, ReverseSwapPairInfo,
-    ReverseSwapStatus, RouteHint, RouteHintHop, SuccessActionProcessed, SwapInfo, SwapStatus,
-    Symbol, UnspentTransactionOutput, UrlSuccessActionData,
-=======
-    LocalizedName, LogEntry, LspInformation, MessageSuccessActionData, MetadataItem, Network,
-    NodeConfig, NodeState, OpeningFeeParams, OpeningFeeParamsMenu, Payment, PaymentDetails,
-    PaymentFailedData, PaymentType, PaymentTypeFilter, Rate, ReceiveOnchainRequest,
+    Network, NodeConfig, NodeState, OpeningFeeParams, OpeningFeeParamsMenu, Payment,
+    PaymentDetails, PaymentFailedData, PaymentType, PaymentTypeFilter, Rate, ReceiveOnchainRequest,
     ReceivePaymentRequest, ReceivePaymentResponse, RecommendedFees, ReverseSwapInfo,
     ReverseSwapPairInfo, ReverseSwapStatus, RouteHint, RouteHintHop, SignMessageRequest,
     SignMessageResponse, SuccessActionProcessed, SwapInfo, SwapStatus, Symbol,
     UnspentTransactionOutput, UrlSuccessActionData,
->>>>>>> 7d35a29e
 };
 
 static RT: Lazy<tokio::runtime::Runtime> = Lazy::new(|| tokio::runtime::Runtime::new().unwrap());
