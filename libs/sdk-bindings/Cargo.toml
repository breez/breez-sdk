--- conflicted
+++ resolved
@@ -33,13 +33,7 @@
 ] }
 
 [build-dependencies]
-<<<<<<< HEAD
-uniffi_build = { version = "0.23.0" }
-uniffi_bindgen = "0.23.0"
-anyhow = { version = "1.0.79", features = ["backtrace"] }
-glob = "0.3.1"
-=======
 uniffi = { workspace = true, features = ["build"] }
 uniffi_bindgen = { workspace = true }
 anyhow = { version = "1.0.79", features = ["backtrace"] }
->>>>>>> a8fcef71
+glob = "0.3.1"